--- conflicted
+++ resolved
@@ -10,25 +10,20 @@
   static void set_disabled(bool);
   static bool is_disabled();
 
-<<<<<<< HEAD
-  static bool exchange_skip_next(bool);
-  static bool peek_skip_next();
-=======
   static void set_mode(std::shared_ptr<c10::SafePyObject>);
   static const std::shared_ptr<c10::SafePyObject>& get_mode();
   static void swap_mode(std::shared_ptr<c10::SafePyObject>&);
->>>>>>> 98b1c737
+
+  static bool exchange_skip_next(bool);
+  static bool peek_skip_next();
 
   static void set_state(const PythonTorchFunctionTLS& state);
   static const PythonTorchFunctionTLS& get_state();
 
 private:
   bool disabled_;
-<<<<<<< HEAD
   bool skip_next_;
-=======
   std::shared_ptr<c10::SafePyObject> mode_;
->>>>>>> 98b1c737
 };
 
 } // namespace impl
