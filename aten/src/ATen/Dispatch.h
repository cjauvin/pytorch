#pragma once

#include <ATen/core/DeprecatedTypeProperties.h>
#include <c10/macros/Macros.h>
#include <c10/util/Exception.h>
#include <c10/util/Half.h>
#include <c10/util/Metaprogramming.h>
#include <c10/util/complex.h>
#include <c10/util/string_view.h>

#ifdef __CUDACC__
#include <cuda.h> // For CUDA_VERSION
#endif

#ifdef TEMPLATE_SELECTIVE_BUILD
#include <ATen/selected_mobile_ops.h>
#else
namespace at {
/**
 * The method should_include_kernel_dtype() returns true/false
 * based on whether the switching code for a specific dtype should be
 * included based on build time constants generated from tracing model
 * execution. This method will be implmeneted via code-generation and
 * included in this file when code-gen is ready.
 */
inline constexpr bool should_include_kernel_dtype(
    const char* /*kernel_tag_str*/,
    at::ScalarType /*scalar_type*/
) {
  return true;
}
} // namespace at
#endif

/**
 * In the Facebook internal build (using BUCK), this macro is enabled by
 * passing in -c pt.enable_record_kernel_dtype=1 when building the tracer
 * binary.
 */
#if defined ENABLE_RECORD_KERNEL_FUNCTION_DTYPE
namespace at {
namespace detail {
TORCH_API void record_kernel_function_dtype(std::string name);
}
} // namespace at

#define RECORD_KERNEL_FUNCTION_DTYPE(NAME, enum_type) \
  at::detail::record_kernel_function_dtype(           \
      std::string(NAME) + "$" + toString(enum_type));
#else
#define RECORD_KERNEL_FUNCTION_DTYPE(NAME, enum_type)
#endif

// Avoid if_constexpr if possble, as it's more expensive to compile
#if defined __cpp_if_constexpr
#define AT_PRIVATE_CHECK_SELECTIVE_BUILD(enum_type)   \
  do {                                                \
    if constexpr (!at::should_include_kernel_dtype(   \
                      at_dispatch_name, enum_type)) { \
      AT_ERROR(                                       \
          "dtype '",                                  \
          toString(enum_type),                        \
          "' not selected for kernel tag ",           \
          at_dispatch_name);                          \
    }                                                 \
  } while (0)
#else // defined __cpp_if_constexpr
#define AT_PRIVATE_CHECK_SELECTIVE_BUILD(enum_type)        \
  at::guts::if_constexpr<!at::should_include_kernel_dtype( \
      at_dispatch_name, enum_type)>([&] {                  \
    AT_ERROR(                                              \
        "dtype '",                                         \
        toString(enum_type),                               \
        "' not selected for kernel tag ",                  \
        at_dispatch_name);                                 \
  })
#endif

<<<<<<< HEAD
#define AT_PRIVATE_CASE_TYPE_USING_HINT(enum_type, HINT, ...)           \
  case enum_type: {                                                     \
    AT_PRIVATE_CHECK_SELECTIVE_BUILD(enum_type);                        \
    using HINT C10_UNUSED = c10::impl::ScalarTypeToCPPTypeT<enum_type>; \
    return __VA_ARGS__();                                               \
=======
// Workaround for C10_UNUSED because CUDA 10.2 and below fails to handle unused
// attribute in the type aliasing context. Keep name long and verbose to avoid
// macro collisions.
#if defined(__CUDACC__) && CUDA_VERSION < 11000
#define C10_UNUSED_DISPATCH_CUDA_WORKAROUND
#else
#define C10_UNUSED_DISPATCH_CUDA_WORKAROUND C10_UNUSED
#endif

#define AT_PRIVATE_CASE_TYPE_USING_HINT(enum_type, HINT, ...) \
  case enum_type: {                                           \
    AT_PRIVATE_CHECK_SELECTIVE_BUILD(enum_type);              \
    using HINT C10_UNUSED_DISPATCH_CUDA_WORKAROUND =          \
        c10::impl::ScalarTypeToCPPTypeT<enum_type>;           \
    return __VA_ARGS__();                                     \
>>>>>>> 59b161d4
  }

#define AT_DISPATCH_CASE(enum_type, ...) \
  AT_PRIVATE_CASE_TYPE_USING_HINT(enum_type, scalar_t, __VA_ARGS__)

#define AT_DISPATCH_CASE_QINT(enum_type, scalar_type, ...)            \
  case enum_type: {                                                   \
    AT_PRIVATE_CHECK_SELECTIVE_BUILD(enum_type);                      \
    using scalar_t = scalar_type;                                     \
    using underlying_t C10_UNUSED = typename scalar_t::underlying;    \
    const auto& SCALAR_TYPE C10_UNUSED = enum_type;                   \
    const auto& UNDERLYING_TYPE C10_UNUSED = toUnderlying(enum_type); \
    return __VA_ARGS__();                                             \
  }

#define AT_QINT_SUB_BYTE_PRIVATE_CASE_TYPE(                           \
    enum_type, scalar_type, bitwidth, qmin, qmax, ...)                \
  case enum_type: {                                                   \
    AT_PRIVATE_CHECK_SELECTIVE_BUILD(enum_type);                      \
    using scalar_t = scalar_type;                                     \
    using underlying_t C10_UNUSED = typename scalar_t::underlying;    \
    const auto& SCALAR_TYPE C10_UNUSED = enum_type;                   \
    const auto& UNDERLYING_TYPE C10_UNUSED = toUnderlying(enum_type); \
    C10_UNUSED int bit_width = bitwidth;                              \
    C10_UNUSED int64_t quant_min = qmin;                              \
    C10_UNUSED int64_t quant_max = qmax;                              \
    return __VA_ARGS__();                                             \
  }

namespace detail {

inline at::ScalarType scalar_type(at::ScalarType s) {
  return s;
}

C10_DEPRECATED_MESSAGE(
    "passing at::DeprecatedTypeProperties to an AT_DISPATCH macro is deprecated, "
    "pass an at::ScalarType instead")
inline at::ScalarType scalar_type(const at::DeprecatedTypeProperties& t) {
  return t.scalarType();
}

C10_DEPRECATED_MESSAGE(
    "AT_DISPATCH_ALL_TYPES_AND_HALF is deprecated, "
    "use AT_DISPATCH_ALL_TYPES_AND(at::ScalarType::Half, ...) instead")
inline void deprecated_AT_DISPATCH_ALL_TYPES_AND_HALF() {}

C10_DEPRECATED_MESSAGE(
    "AT_DISPATCH_ALL_TYPES_AND_HALF_AND_COMPLEX is deprecated, "
    "use AT_DISPATCH_ALL_TYPES_AND_COMPLEX_AND(at::ScalarType::Half, ...) "
    "instead")
inline void deprecated_AT_DISPATCH_ALL_TYPES_AND_HALF_AND_COMPLEX() {}

} // namespace detail

// The AT_DISPATCH_* family of macros provides the ability to
// conveniently generate specializations of a kernel over all of the
// dtypes we care about in PyTorch.  We call it "dispatch" because
// we are "dispatching" to the correct, dtype-specific kernel.
//
// A standard usage looks like:
//
//      AT_DISPATCH_ALL_TYPES(self.scalar_type(), "op_name", [&] {
//          // Your code here, with 'scalar_t' now defined to
//          // be the dtype in question
//      });
//
// There are many variations of this macro, so it's important to
// understand exactly /which/ dtypes you want to get instantiated, as
// well as what the "default" set is.
//
// The default set of dtypes that are instantiated (e.g., by
// AT_DISPATCH_ALL_TYPES) are floating point types (float, double),
// and integral types (int32_t, int64_t, int16_t, int8_t, uint8_t),
// but NOT booleans (bool), half-precision floats (Half) or
// complex number (c10::complex<float>, c10::complex<double>).
// This "cut" is somewhat historical (the default types are the
// ones that TH historically supported), but it also reflects the
// fact that the non-default types are "poorly" behaved (booleans
// are NOT integers mod 2, half precision operations ~essentially
// don't exist on CPU, complex numbers are an experimental application).
//
// Here are the questions you should generally ask to decide which
// dispatch you want:
//
// 1. Is this an integral or floating point specific operation?
//    (If so, you'll want one of the FLOATING or INTEGRAL macros.)
//
// 2. Should half be supported?  (If you're on CPU, the answer is almost
//    definitely no.  If you do want support, use one of the AND_HALF
//    macros)
//
// Much rarer situations:
//
// 3. Should bool be supported?  (You often have to write your kernel
//    differently if arithmetic operations are involved.)  If so,
//    Use AT_DISPATCH_ALL_TYPES_AND along with ScalarType::Bool
//
// 4. Should complex be supported?  The answer is almost always no,
//    unless you are working on "generic" code that should work on
//    all dtypes.
//
// Parameters:
// -----------
//
// 1. The NAME argument is a "tag" that is used to trace and then
//    conditionally compile fragments of the case statements such
//    that the kernel functions are specialized only for the dtypes
//    that are needed. The NAME parameter *must* be a build time
//    cons char* (can't be std::string, etc...)
//
// Please ensure that the NAME is unique for every implementation
// or you run the risk of over-including code for the kernel
// functions. There is no risk of missing out on any code, so
// it's mostly a risk of a Type-2 error, and not a Type-1 error.
//
// Switch-like syntax:
// -------------------
// There is also a switch-case like syntax which is useful if a kernel
// needs to be specialized for particular scalar types
//
//      AT_DISPATCH_SWITCH(self.scalar_type(), "op_name",
//          AT_DISPATCH_CASE_INTEGRAL_TYPES([&] {
//            op_integral<scalar_t>(iter);
//          })
//          AT_DISPATCH_CASE_FLOATING_TYPES([&] {
//            op_floating<scalar_t>(iter);
//          })
//          AT_DISPATCH_CASE(kBool, [&] {
//            op_bool(iter);
//          })
//      );
//
// For each AT_DISPATCH_FOO macro, there is a corresponding
// AT_DISPATCH_CASE_FOO macro which can be used inside of an
// AT_DISPATCH_SWITCH block.

// NB: the the_type variable is not used, but we have kept it for
// backwards compatibility.  It's probably not used by anyone though;
// but we're just being safe (and it doesn't hurt.)  Note we must
// use it to shut up warnings about unused store.

#define AT_DISPATCH_SWITCH(TYPE, NAME, ...)                                 \
  [&] {                                                                     \
    const auto& the_type = TYPE;                                            \
    constexpr const char* at_dispatch_name = NAME;                          \
    /* don't use TYPE again in case it is an expensive or side-effect op */ \
    at::ScalarType _st = ::detail::scalar_type(the_type);                   \
    RECORD_KERNEL_FUNCTION_DTYPE(at_dispatch_name, _st);                    \
    switch (_st) {                                                          \
      __VA_ARGS__                                                           \
      default:                                                              \
        AT_ERROR(                                                           \
            '"',                                                            \
            at_dispatch_name,                                               \
            "\" not implemented for '",                                     \
            toString(_st),                                                  \
            "'");                                                           \
    }                                                                       \
  }()

#define AT_DISPATCH_CASE_FLOATING_TYPES(...)            \
  AT_DISPATCH_CASE(at::ScalarType::Double, __VA_ARGS__) \
  AT_DISPATCH_CASE(at::ScalarType::Float, __VA_ARGS__)

#define AT_DISPATCH_FLOATING_TYPES(TYPE, NAME, ...) \
  AT_DISPATCH_SWITCH(TYPE, NAME, AT_DISPATCH_CASE_FLOATING_TYPES(__VA_ARGS__))

#define AT_DISPATCH_CASE_FLOATING_TYPES_AND_HALF(...)   \
  AT_DISPATCH_CASE(at::ScalarType::Double, __VA_ARGS__) \
  AT_DISPATCH_CASE(at::ScalarType::Float, __VA_ARGS__)  \
  AT_DISPATCH_CASE(at::ScalarType::Half, __VA_ARGS__)

#define AT_DISPATCH_FLOATING_TYPES_AND_HALF(TYPE, NAME, ...) \
  AT_DISPATCH_SWITCH(                                        \
      TYPE, NAME, AT_DISPATCH_CASE_FLOATING_TYPES_AND_HALF(__VA_ARGS__))

#define AT_DISPATCH_CASE_FLOATING_TYPES_AND(SCALARTYPE, ...) \
  AT_DISPATCH_CASE_FLOATING_TYPES(__VA_ARGS__)               \
  AT_DISPATCH_CASE(SCALARTYPE, __VA_ARGS__)

#define AT_DISPATCH_FLOATING_TYPES_AND(SCALARTYPE, TYPE, NAME, ...) \
  AT_DISPATCH_SWITCH(                                               \
      TYPE,                                                         \
      NAME,                                                         \
      AT_DISPATCH_CASE_FLOATING_TYPES_AND(SCALARTYPE, __VA_ARGS__))

#define AT_DISPATCH_CASE_FLOATING_TYPES_AND2(SCALARTYPE1, SCALARTYPE2, ...) \
  AT_DISPATCH_CASE_FLOATING_TYPES(__VA_ARGS__)                              \
  AT_DISPATCH_CASE(SCALARTYPE1, __VA_ARGS__)                                \
  AT_DISPATCH_CASE(SCALARTYPE2, __VA_ARGS__)

#define AT_DISPATCH_FLOATING_TYPES_AND2(       \
    SCALARTYPE1, SCALARTYPE2, TYPE, NAME, ...) \
  AT_DISPATCH_SWITCH(                          \
      TYPE,                                    \
      NAME,                                    \
      AT_DISPATCH_CASE_FLOATING_TYPES_AND2(    \
          SCALARTYPE1, SCALARTYPE2, __VA_ARGS__))

#define AT_DISPATCH_CASE_COMPLEX_TYPES(...)                    \
  AT_DISPATCH_CASE(at::ScalarType::ComplexDouble, __VA_ARGS__) \
  AT_DISPATCH_CASE(at::ScalarType::ComplexFloat, __VA_ARGS__)

#define AT_DISPATCH_COMPLEX_TYPES(TYPE, NAME, ...) \
  AT_DISPATCH_SWITCH(TYPE, NAME, AT_DISPATCH_CASE_COMPLEX_TYPES(__VA_ARGS__))

#define AT_DISPATCH_CASE_COMPLEX_TYPES_AND(SCALARTYPE, ...) \
  AT_DISPATCH_CASE_COMPLEX_TYPES(__VA_ARGS__)               \
  AT_DISPATCH_CASE(SCALARTYPE, __VA_ARGS__)

#define AT_DISPATCH_COMPLEX_TYPES_AND(SCALARTYPE, TYPE, NAME, ...) \
  AT_DISPATCH_SWITCH(                                              \
      TYPE, NAME, AT_DISPATCH_CASE_COMPLEX_TYPES_AND(SCALARTYPE, __VA_ARGS__))

#define AT_DISPATCH_CASE_FLOATING_AND_COMPLEX_TYPES(...) \
  AT_DISPATCH_CASE_FLOATING_TYPES(__VA_ARGS__)           \
  AT_DISPATCH_CASE_COMPLEX_TYPES(__VA_ARGS__)

#define AT_DISPATCH_FLOATING_AND_COMPLEX_TYPES(TYPE, NAME, ...) \
  AT_DISPATCH_SWITCH(                                           \
      TYPE, NAME, AT_DISPATCH_CASE_FLOATING_AND_COMPLEX_TYPES(__VA_ARGS__))

#define AT_DISPATCH_CASE_FLOATING_AND_COMPLEX_TYPES_AND1(SCALARTYPE, ...) \
  AT_DISPATCH_CASE_FLOATING_AND_COMPLEX_TYPES(__VA_ARGS__)                \
  AT_DISPATCH_CASE(SCALARTYPE, __VA_ARGS__)

#define AT_DISPATCH_FLOATING_AND_COMPLEX_TYPES_AND1(    \
    SCALARTYPE, TYPE, NAME, ...)                        \
  AT_DISPATCH_SWITCH(                                   \
      TYPE,                                             \
      NAME,                                             \
      AT_DISPATCH_CASE_FLOATING_AND_COMPLEX_TYPES_AND1( \
          SCALARTYPE, __VA_ARGS__))

#define AT_DISPATCH_CASE_FLOATING_AND_COMPLEX_TYPES_AND2(  \
    SCALARTYPE1, SCALARTYPE2, ...)                         \
  AT_DISPATCH_CASE_FLOATING_AND_COMPLEX_TYPES(__VA_ARGS__) \
  AT_DISPATCH_CASE(SCALARTYPE1, __VA_ARGS__)               \
  AT_DISPATCH_CASE(SCALARTYPE2, __VA_ARGS__)

#define AT_DISPATCH_FLOATING_AND_COMPLEX_TYPES_AND2(    \
    SCALARTYPE1, SCALARTYPE2, TYPE, NAME, ...)          \
  AT_DISPATCH_SWITCH(                                   \
      TYPE,                                             \
      NAME,                                             \
      AT_DISPATCH_CASE_FLOATING_AND_COMPLEX_TYPES_AND2( \
          SCALARTYPE1, SCALARTYPE2, __VA_ARGS__))

#define AT_DISPATCH_CASE_FLOATING_AND_COMPLEX_TYPES_AND3(  \
    SCALARTYPE1, SCALARTYPE2, SCALARTYPE3, ...)            \
  AT_DISPATCH_CASE_FLOATING_AND_COMPLEX_TYPES(__VA_ARGS__) \
  AT_DISPATCH_CASE(SCALARTYPE1, __VA_ARGS__)               \
  AT_DISPATCH_CASE(SCALARTYPE2, __VA_ARGS__)               \
  AT_DISPATCH_CASE(SCALARTYPE3, __VA_ARGS__)

#define AT_DISPATCH_FLOATING_AND_COMPLEX_TYPES_AND3(        \
    SCALARTYPE1, SCALARTYPE2, SCALARTYPE3, TYPE, NAME, ...) \
  AT_DISPATCH_SWITCH(                                       \
      TYPE,                                                 \
      NAME,                                                 \
      AT_DISPATCH_CASE_FLOATING_AND_COMPLEX_TYPES_AND3(     \
          SCALARTYPE1, SCALARTYPE2, SCALARTYPE3, __VA_ARGS__))

#define AT_DISPATCH_CASE_INTEGRAL_TYPES(...)          \
  AT_DISPATCH_CASE(at::ScalarType::Byte, __VA_ARGS__) \
  AT_DISPATCH_CASE(at::ScalarType::Char, __VA_ARGS__) \
  AT_DISPATCH_CASE(at::ScalarType::Int, __VA_ARGS__)  \
  AT_DISPATCH_CASE(at::ScalarType::Long, __VA_ARGS__) \
  AT_DISPATCH_CASE(at::ScalarType::Short, __VA_ARGS__)

#define AT_DISPATCH_INTEGRAL_TYPES(TYPE, NAME, ...) \
  AT_DISPATCH_SWITCH(TYPE, NAME, AT_DISPATCH_CASE_INTEGRAL_TYPES(__VA_ARGS__))

#define AT_DISPATCH_CASE_INTEGRAL_TYPES_AND(SCALARTYPE, ...) \
  AT_DISPATCH_CASE_INTEGRAL_TYPES(__VA_ARGS__)               \
  AT_DISPATCH_CASE(SCALARTYPE, __VA_ARGS__)

#define AT_DISPATCH_INTEGRAL_TYPES_AND(SCALARTYPE, TYPE, NAME, ...) \
  AT_DISPATCH_SWITCH(                                               \
      TYPE,                                                         \
      NAME,                                                         \
      AT_DISPATCH_CASE_INTEGRAL_TYPES_AND(SCALARTYPE, __VA_ARGS__))

#define AT_DISPATCH_CASE_ALL_TYPES(...)        \
  AT_DISPATCH_CASE_INTEGRAL_TYPES(__VA_ARGS__) \
  AT_DISPATCH_CASE_FLOATING_TYPES(__VA_ARGS__)

#define AT_DISPATCH_ALL_TYPES(TYPE, NAME, ...) \
  AT_DISPATCH_SWITCH(TYPE, NAME, AT_DISPATCH_CASE_ALL_TYPES(__VA_ARGS__))

#define AT_DISPATCH_CASE_QINT_TYPES(...)                      \
  AT_DISPATCH_CASE_QINT(at::kQInt8, at::qint8, __VA_ARGS__)   \
  AT_DISPATCH_CASE_QINT(at::kQUInt8, at::quint8, __VA_ARGS__) \
  AT_DISPATCH_CASE_QINT(at::kQInt32, at::qint32, __VA_ARGS__)

#define AT_DISPATCH_QINT_TYPES(TYPE, NAME, ...) \
  AT_DISPATCH_SWITCH(TYPE, NAME, AT_DISPATCH_CASE_QINT_TYPES(__VA_ARGS__))

#define AT_DISPATCH_CASE_QINT_BYTE_TYPES(...)               \
  AT_DISPATCH_CASE_QINT(at::kQInt8, at::qint8, __VA_ARGS__) \
  AT_DISPATCH_CASE_QINT(at::kQUInt8, at::quint8, __VA_ARGS__)

#define AT_DISPATCH_QINT_BYTE_TYPES(TYPE, NAME, ...) \
  AT_DISPATCH_SWITCH(TYPE, NAME, AT_DISPATCH_CASE_QINT_BYTE_TYPES(__VA_ARGS__))

#define AT_DISPATCH_CASE_QINT_AND_SUB_BYTE_TYPES(...)                     \
  AT_QINT_SUB_BYTE_PRIVATE_CASE_TYPE(                                     \
      at::kQInt8, at::qint8, CHAR_BIT, SCHAR_MIN, SCHAR_MAX, __VA_ARGS__) \
  AT_QINT_SUB_BYTE_PRIVATE_CASE_TYPE(                                     \
      at::kQUInt8, at::quint8, CHAR_BIT, 0, UCHAR_MAX, __VA_ARGS__)       \
  AT_QINT_SUB_BYTE_PRIVATE_CASE_TYPE(                                     \
      at::kQInt32,                                                        \
      at::qint32,                                                         \
      CHAR_BIT * sizeof(int),                                             \
      INT_MIN,                                                            \
      INT_MAX,                                                            \
      __VA_ARGS__)                                                        \
  AT_QINT_SUB_BYTE_PRIVATE_CASE_TYPE(                                     \
      at::kQUInt4x2, at::quint4x2, 4, 0, 15, __VA_ARGS__)                 \
  AT_QINT_SUB_BYTE_PRIVATE_CASE_TYPE(                                     \
      at::kQUInt2x4, at::quint2x4, 2, 0, 3, __VA_ARGS__)

#define AT_DISPATCH_QINT_AND_SUB_BYTE_TYPES(TYPE, NAME, ...) \
  AT_DISPATCH_SWITCH(                                        \
      TYPE, NAME, AT_DISPATCH_CASE_QINT_AND_SUB_BYTE_TYPES(__VA_ARGS__))

#define AT_DISPATCH_CASE_ALL_TYPES_AND_COMPLEX(...) \
  AT_DISPATCH_CASE_ALL_TYPES(__VA_ARGS__)           \
  AT_DISPATCH_CASE_COMPLEX_TYPES(__VA_ARGS__)

#define AT_DISPATCH_ALL_TYPES_AND_COMPLEX(TYPE, NAME, ...) \
  AT_DISPATCH_SWITCH(                                      \
      TYPE, NAME, AT_DISPATCH_CASE_ALL_TYPES_AND_COMPLEX(__VA_ARGS__))

#define AT_DISPATCH_CASE_ALL_TYPES_AND(SCALARTYPE, ...) \
  AT_DISPATCH_CASE_ALL_TYPES(__VA_ARGS__)               \
  AT_DISPATCH_CASE(SCALARTYPE, __VA_ARGS__)

#define AT_DISPATCH_ALL_TYPES_AND(SCALARTYPE, TYPE, NAME, ...) \
  AT_DISPATCH_SWITCH(                                          \
      TYPE, NAME, AT_DISPATCH_CASE_ALL_TYPES_AND(SCALARTYPE, __VA_ARGS__))

#define AT_DISPATCH_CASE_ALL_TYPES_AND_COMPLEX_AND(SCALARTYPE, ...) \
  AT_DISPATCH_CASE_ALL_TYPES_AND_COMPLEX(__VA_ARGS__)               \
  AT_DISPATCH_CASE(SCALARTYPE, __VA_ARGS__)

#define AT_DISPATCH_ALL_TYPES_AND_COMPLEX_AND(SCALARTYPE, TYPE, NAME, ...) \
  AT_DISPATCH_SWITCH(                                                      \
      TYPE,                                                                \
      NAME,                                                                \
      AT_DISPATCH_CASE_ALL_TYPES_AND_COMPLEX_AND(SCALARTYPE, __VA_ARGS__))

#define AT_DISPATCH_CASE_ALL_TYPES_AND2(SCALARTYPE1, SCALARTYPE2, ...) \
  AT_DISPATCH_CASE_ALL_TYPES(__VA_ARGS__)                              \
  AT_DISPATCH_CASE(SCALARTYPE1, __VA_ARGS__)                           \
  AT_DISPATCH_CASE(SCALARTYPE2, __VA_ARGS__)

#define AT_DISPATCH_ALL_TYPES_AND2(SCALARTYPE1, SCALARTYPE2, TYPE, NAME, ...) \
  AT_DISPATCH_SWITCH(                                                         \
      TYPE,                                                                   \
      NAME,                                                                   \
      AT_DISPATCH_CASE_ALL_TYPES_AND2(SCALARTYPE1, SCALARTYPE2, __VA_ARGS__))

#define AT_DISPATCH_CASE_ALL_TYPES_AND_COMPLEX_AND2(  \
    SCALARTYPE1, SCALARTYPE2, ...)                    \
  AT_DISPATCH_CASE_ALL_TYPES_AND_COMPLEX(__VA_ARGS__) \
  AT_DISPATCH_CASE(SCALARTYPE1, __VA_ARGS__)          \
  AT_DISPATCH_CASE(SCALARTYPE2, __VA_ARGS__)

#define AT_DISPATCH_ALL_TYPES_AND_COMPLEX_AND2(    \
    SCALARTYPE1, SCALARTYPE2, TYPE, NAME, ...)     \
  AT_DISPATCH_SWITCH(                              \
      TYPE,                                        \
      NAME,                                        \
      AT_DISPATCH_CASE_ALL_TYPES_AND_COMPLEX_AND2( \
          SCALARTYPE1, SCALARTYPE2, __VA_ARGS__))

#define AT_DISPATCH_CASE_ALL_TYPES_AND3(        \
    SCALARTYPE1, SCALARTYPE2, SCALARTYPE3, ...) \
  AT_DISPATCH_CASE_ALL_TYPES(__VA_ARGS__)       \
  AT_DISPATCH_CASE(SCALARTYPE1, __VA_ARGS__)    \
  AT_DISPATCH_CASE(SCALARTYPE2, __VA_ARGS__)    \
  AT_DISPATCH_CASE(SCALARTYPE3, __VA_ARGS__)

#define AT_DISPATCH_ALL_TYPES_AND3(                         \
    SCALARTYPE1, SCALARTYPE2, SCALARTYPE3, TYPE, NAME, ...) \
  AT_DISPATCH_SWITCH(                                       \
      TYPE,                                                 \
      NAME,                                                 \
      AT_DISPATCH_CASE_ALL_TYPES_AND3(                      \
          SCALARTYPE1, SCALARTYPE2, SCALARTYPE3, __VA_ARGS__))

#define AT_DISPATCH_CASE_ALL_TYPES_AND_COMPLEX_AND3(  \
    SCALARTYPE1, SCALARTYPE2, SCALARTYPE3, ...)       \
  AT_DISPATCH_CASE_ALL_TYPES_AND_COMPLEX(__VA_ARGS__) \
  AT_DISPATCH_CASE(SCALARTYPE1, __VA_ARGS__)          \
  AT_DISPATCH_CASE(SCALARTYPE2, __VA_ARGS__)          \
  AT_DISPATCH_CASE(SCALARTYPE3, __VA_ARGS__)

#define AT_DISPATCH_ALL_TYPES_AND_COMPLEX_AND3(             \
    SCALARTYPE1, SCALARTYPE2, SCALARTYPE3, TYPE, NAME, ...) \
  AT_DISPATCH_SWITCH(                                       \
      TYPE,                                                 \
      NAME,                                                 \
      AT_DISPATCH_CASE_ALL_TYPES_AND_COMPLEX_AND3(          \
          SCALARTYPE1, SCALARTYPE2, SCALARTYPE3, __VA_ARGS__))

#define AT_DISPATCH_CASE_ALL_TYPES_AND_COMPLEX_AND4(         \
    SCALARTYPE1, SCALARTYPE2, SCALARTYPE3, SCALARTYPE4, ...) \
  AT_DISPATCH_CASE_ALL_TYPES_AND_COMPLEX(__VA_ARGS__)        \
  AT_DISPATCH_CASE(SCALARTYPE1, __VA_ARGS__)                 \
  AT_DISPATCH_CASE(SCALARTYPE2, __VA_ARGS__)                 \
  AT_DISPATCH_CASE(SCALARTYPE3, __VA_ARGS__)                 \
  AT_DISPATCH_CASE(SCALARTYPE4, __VA_ARGS__)

#define AT_DISPATCH_ALL_TYPES_AND_COMPLEX_AND4(                          \
    SCALARTYPE1, SCALARTYPE2, SCALARTYPE3, SCALARTYPE4, TYPE, NAME, ...) \
  AT_DISPATCH_SWITCH(                                                    \
      TYPE,                                                              \
      NAME,                                                              \
      AT_DISPATCH_CASE_ALL_TYPES_AND_COMPLEX_AND4(                       \
          SCALARTYPE1, SCALARTYPE2, SCALARTYPE3, SCALARTYPE4, __VA_ARGS__))

#define AT_DISPATCH_INDEX_TYPES(TYPE, NAME, ...)     \
  AT_DISPATCH_SWITCH(                                \
      TYPE,                                          \
      NAME,                                          \
      AT_PRIVATE_CASE_TYPE_USING_HINT(               \
          at::ScalarType::Int, index_t, __VA_ARGS__) \
          AT_PRIVATE_CASE_TYPE_USING_HINT(           \
              at::ScalarType::Long, index_t, __VA_ARGS__))

// ----------------------------------------------------------------------------
// DEPRECATED MACROS, DON'T USE THESE
// ----------------------------------------------------------------------------

#define AT_DISPATCH_ALL_TYPES_AND_HALF(TYPE, NAME, ...) \
  detail::deprecated_AT_DISPATCH_ALL_TYPES_AND_HALF();  \
  AT_DISPATCH_SWITCH(                                   \
      TYPE,                                             \
      NAME,                                             \
      AT_DISPATCH_CASE_ALL_TYPES_AND(at::ScalarType::Half, __VA_ARGS__))<|MERGE_RESOLUTION|>--- conflicted
+++ resolved
@@ -76,13 +76,6 @@
   })
 #endif
 
-<<<<<<< HEAD
-#define AT_PRIVATE_CASE_TYPE_USING_HINT(enum_type, HINT, ...)           \
-  case enum_type: {                                                     \
-    AT_PRIVATE_CHECK_SELECTIVE_BUILD(enum_type);                        \
-    using HINT C10_UNUSED = c10::impl::ScalarTypeToCPPTypeT<enum_type>; \
-    return __VA_ARGS__();                                               \
-=======
 // Workaround for C10_UNUSED because CUDA 10.2 and below fails to handle unused
 // attribute in the type aliasing context. Keep name long and verbose to avoid
 // macro collisions.
@@ -98,7 +91,6 @@
     using HINT C10_UNUSED_DISPATCH_CUDA_WORKAROUND =          \
         c10::impl::ScalarTypeToCPPTypeT<enum_type>;           \
     return __VA_ARGS__();                                     \
->>>>>>> 59b161d4
   }
 
 #define AT_DISPATCH_CASE(enum_type, ...) \
