#pragma once

#include <ATen/Context.h>
#include <c10/core/ScalarType.h>
#include <c10/core/TensorOptions.h>

namespace c10 {
class Scalar;
}
namespace at {
struct Generator;
class Tensor;
struct Type;
} // namespace at

namespace at {
namespace native {
namespace legacy {
namespace cpu {

Tensor & _th_masked_scatter_(Tensor & self, const Tensor & mask, const Tensor & source);
Tensor & _th_masked_scatter_bool_(Tensor & self, const Tensor & mask, const Tensor & source);
<<<<<<< HEAD
Tensor& _th_nonzero_out(const Tensor& self, Tensor& result);
Tensor _th_nonzero(const Tensor & self);
Scalar _th_std_var(const Tensor& self, int64_t correction, bool take_sqrt);
Tensor & _th_renorm_out(const Tensor & self, const Scalar& p, int64_t dim, const Scalar& maxnorm, Tensor & result);
Tensor _th_renorm(const Tensor & self, const Scalar& p, int64_t dim, const Scalar& maxnorm);
Tensor & _th_renorm_(Tensor & self, const Scalar& p, int64_t dim, const Scalar& maxnorm);
=======
>>>>>>> 1fc3576d
Tensor & _th_histc_out(const Tensor & self, int64_t bins, const Scalar& min, const Scalar& max, Tensor & result);
Tensor _th_histc(const Tensor & self, int64_t bins, const Scalar& min, const Scalar& max);

} // namespace th
} // namespace legacy
} // namespace native
} // namespace at<|MERGE_RESOLUTION|>--- conflicted
+++ resolved
@@ -20,15 +20,6 @@
 
 Tensor & _th_masked_scatter_(Tensor & self, const Tensor & mask, const Tensor & source);
 Tensor & _th_masked_scatter_bool_(Tensor & self, const Tensor & mask, const Tensor & source);
-<<<<<<< HEAD
-Tensor& _th_nonzero_out(const Tensor& self, Tensor& result);
-Tensor _th_nonzero(const Tensor & self);
-Scalar _th_std_var(const Tensor& self, int64_t correction, bool take_sqrt);
-Tensor & _th_renorm_out(const Tensor & self, const Scalar& p, int64_t dim, const Scalar& maxnorm, Tensor & result);
-Tensor _th_renorm(const Tensor & self, const Scalar& p, int64_t dim, const Scalar& maxnorm);
-Tensor & _th_renorm_(Tensor & self, const Scalar& p, int64_t dim, const Scalar& maxnorm);
-=======
->>>>>>> 1fc3576d
 Tensor & _th_histc_out(const Tensor & self, int64_t bins, const Scalar& min, const Scalar& max, Tensor & result);
 Tensor _th_histc(const Tensor & self, int64_t bins, const Scalar& min, const Scalar& max);
 
