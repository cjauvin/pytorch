--- conflicted
+++ resolved
@@ -235,22 +235,6 @@
   return size.size() - dense_ndim - (isCompressedRow(layout) ? 1 : 2);
 }
 
-<<<<<<< HEAD
-inline Layout flip_compressed_layout(Layout layout) {
-  switch (layout) {
-    case kSparseCsr:
-      return kSparseCsc;
-    case kSparseCsc:
-      return kSparseCsr;
-    case kSparseBsr:
-      return kSparseBsc;
-    case kSparseBsc:
-      return kSparseBsr;
-    default:
-      TORCH_CHECK(false, "Not a sparse compressed layout:", layout);
-      return kSparseCsr;
-  }
-=======
 inline int64_t numBatchDimensions(Tensor const& self) {
   return AT_DISPATCH_ROW_SPARSE_COMPRESSED_LAYOUTS(
       self.layout(),
@@ -269,7 +253,22 @@
       [&self] {
         return std::make_pair(self.ccol_indices(), self.row_indices());
       });
->>>>>>> 94734f08
+}
+
+inline Layout flip_compressed_layout(Layout layout) {
+  switch (layout) {
+    case kSparseCsr:
+      return kSparseCsc;
+    case kSparseCsc:
+      return kSparseCsr;
+    case kSparseBsr:
+      return kSparseBsc;
+    case kSparseBsc:
+      return kSparseBsr;
+    default:
+      TORCH_CHECK(false, "Not a sparse compressed layout:", layout);
+      return kSparseCsr;
+  }
 }
 
 } // namespace sparse_csr
