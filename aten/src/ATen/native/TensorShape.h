#include <ATen/ATen.h>
<<<<<<< HEAD
#include <ATen/core/IList.h>
=======
#include <c10/util/irange.h>
>>>>>>> b196e016

namespace at {
namespace native {
static bool cat_should_skip_tensor(const Tensor& t) {
  return t.numel() == 0 && t.dim() == 1;
}

 // Check to see if the shape of tensors is compatible
 // for being concatenated along a given dimension.
inline void check_cat_shape_except_dim(const Tensor & first, const Tensor & second, int64_t dimension, int64_t index) {
   int64_t first_dims = first.dim();
   int64_t second_dims = second.dim();
   TORCH_CHECK(first_dims == second_dims, "Tensors must have same number of dimensions: got ",
               first_dims, " and ", second_dims);
   for (const auto dim : c10::irange(first_dims)) {
     if (dim == dimension) {
       continue;
     }
     int64_t first_dim_size = first.sizes()[dim];
     int64_t second_dim_size = second.sizes()[dim];
     TORCH_CHECK(first_dim_size == second_dim_size, "Sizes of tensors must match except in dimension ",
                 dimension, ". Expected size ", static_cast<long long>(first_dim_size), " but got size ", static_cast<long long>(second_dim_size), " for tensor number ", index, " in the list.");
   }
 }

inline void check_cat_no_zero_dim(ITensorList tensors) {
  for(const auto i : c10::irange(tensors.size())) {
    auto& t = tensors[i];
    TORCH_CHECK(t.dim() > 0,
             "zero-dimensional tensor (at position ", i, ") cannot be concatenated");
  }
}

}} // namespace at::native<|MERGE_RESOLUTION|>--- conflicted
+++ resolved
@@ -1,9 +1,6 @@
 #include <ATen/ATen.h>
-<<<<<<< HEAD
+#include <c10/util/irange.h>
 #include <ATen/core/IList.h>
-=======
-#include <c10/util/irange.h>
->>>>>>> b196e016
 
 namespace at {
 namespace native {
