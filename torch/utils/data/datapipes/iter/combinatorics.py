import random
import torch

from torch.utils.data import Sampler, SequentialSampler
from torch.utils.data.datapipes._decorator import functional_datapipe
from torch.utils.data.datapipes._hook_iterator import _SnapshotState
from torch.utils.data.datapipes.datapipe import IterDataPipe
from typing import Dict, Iterator, List, Optional, Sized, Tuple, Type, TypeVar

__all__ = [
    "SamplerIterDataPipe",
    "ShufflerIterDataPipe",
]

T_co = TypeVar('T_co', covariant=True)


class SamplerIterDataPipe(IterDataPipe[T_co]):
    r"""
    Generates sample elements using the provided ``Sampler`` (defaults to :class:`SequentialSampler`).

    Args:
        datapipe: IterDataPipe to sample from
        sampler: Sampler class to generate sample elements from input DataPipe.
            Default is :class:`SequentialSampler` for IterDataPipe
    """
    datapipe: IterDataPipe
    sampler: Sampler

    def __init__(self,
                 datapipe: IterDataPipe,
                 sampler: Type[Sampler] = SequentialSampler,
                 sampler_args: Optional[Tuple] = None,
                 sampler_kwargs: Optional[Dict] = None
                 ) -> None:
        assert isinstance(datapipe, Sized), \
            "Sampler class requires input datapipe implemented `__len__`"
        super().__init__()
        self.datapipe = datapipe
        self.sampler_args = () if sampler_args is None else sampler_args
        self.sampler_kwargs = {} if sampler_kwargs is None else sampler_kwargs
        # https://github.com/python/mypy/pull/9629 will solve
        self.sampler = sampler(data_source=self.datapipe, *self.sampler_args, **self.sampler_kwargs)  # type: ignore[misc]

    def __iter__(self) -> Iterator[T_co]:
        return iter(self.sampler)

    def __len__(self) -> int:
        # Dataset has been tested as `Sized`
        if isinstance(self.sampler, Sized) and len(self.sampler) >= 0:
            return len(self.sampler)
        raise TypeError("{} instance doesn't have valid length".format(type(self).__name__))


@functional_datapipe('shuffle')
class ShufflerIterDataPipe(IterDataPipe[T_co]):
    r"""
    Shuffles the input DataPipe with a buffer (functional name: ``shuffle``). The buffer
    with ``buffer_size`` is filled with elements from the datapipe first. Then,
    each item will be yielded from the buffer by reservoir sampling via iterator.

    ``buffer_size`` is required to be larger than ``0``. For ``buffer_size == 1``, the
    datapipe is not shuffled. In order to fully shuffle all elements from datapipe,
    ``buffer_size`` is required to be greater than or equal to the size of datapipe.

    When it is used with :class:`torch.utils.data.DataLoader`, the methods to
    set up random seed are different based on :attr:`num_workers`.

    For single-process mode (:attr:`num_workers == 0`), the random seed is set before
    the :class:`~torch.utils.data.DataLoader` in the main process. For multi-process
    mode (:attr:`num_worker > 0`), `worker_init_fn` is used to set up a random seed
    for each worker process.

    Args:
        datapipe: The IterDataPipe being shuffled
        buffer_size: The buffer size for shuffling (default to ``10000``)
        unbatch_level: Specifies if it is necessary to unbatch source data before
            applying the shuffle

    Example:
        >>> # xdoctest: +SKIP
        >>> from torchdata.datapipes.iter import IterableWrapper
        >>> dp = IterableWrapper(range(10))
        >>> shuffle_dp = dp.shuffle()
        >>> list(shuffle_dp)
        [0, 4, 1, 6, 3, 2, 9, 5, 7, 8]
    """
    datapipe: IterDataPipe[T_co]
    buffer_size: int
    _buffer: List[T_co]
    _enabled: bool
    _seed: Optional[int]
    _rng: random.Random

    def __init__(self,
                 datapipe: IterDataPipe[T_co],
                 *,
                 buffer_size: int = 10000,
                 unbatch_level: int = 0
                 ) -> None:
        super().__init__()
        # TODO: Performance optimization
        #       buffer can be a fixed size and remove expensive `append()` and `len()` operations
        self._buffer: List[T_co] = []
        assert buffer_size > 0, "buffer_size should be larger than 0"
        if unbatch_level == 0:
            self.datapipe = datapipe
        else:
            self.datapipe = datapipe.unbatch(unbatch_level=unbatch_level)
        self.buffer_size = buffer_size
        self._enabled = True
        self._seed = None
        self._rng = random.Random()
        self._rng_state = self._rng.getstate()

    def set_shuffle(self, shuffle=True):
        self._enabled = shuffle
        return self

    def set_seed(self, seed: int):
        self._seed = seed
<<<<<<< HEAD
=======
        self._snapshot_state = _SnapshotState.NotStarted
>>>>>>> 84928059
        return self

    def __iter__(self) -> Iterator[T_co]:
        if not self._enabled:
            for x in self.datapipe:
                yield x
        else:
<<<<<<< HEAD
            if self._seed is None:
                self._seed = int(torch.empty((), dtype=torch.int64).random_().item())
            self._rng.seed(self._seed)
            self._seed = None
=======
>>>>>>> 84928059
            for x in self.datapipe:
                if len(self._buffer) == self.buffer_size:
                    idx = self._rng.randint(0, len(self._buffer) - 1)
                    val, self._buffer[idx] = self._buffer[idx], x
                    yield val
                else:
                    self._buffer.append(x)
            self._rng.shuffle(self._buffer)
            while self._buffer:
                yield self._buffer.pop()

    def __len__(self) -> int:
        if isinstance(self.datapipe, Sized):
            return len(self.datapipe)
        raise TypeError("{} instance doesn't have valid length".format(type(self).__name__))

    def reset(self) -> None:
        self._buffer = []
<<<<<<< HEAD
=======
        if self._enabled and self._seed is None:
            self._seed = int(torch.empty((), dtype=torch.int64).random_().item())
        self._rng.seed(self._seed)
        self._rng_state = self._rng.getstate()
        self._seed = None
>>>>>>> 84928059

    def __getstate__(self):
        if IterDataPipe.getstate_hook is not None:
            return IterDataPipe.getstate_hook(self)
        state = (
            self.datapipe,
            self.buffer_size,
            self._enabled,
            self._seed,
            self._valid_iterator_id,
            self._number_of_samples_yielded,
            self._rng_state,
        )
        return state

    def __setstate__(self, state):
        (
            self.datapipe,
            self.buffer_size,
            self._enabled,
            self._seed,
            self._valid_iterator_id,
            self._number_of_samples_yielded,
            self._rng_state,
        ) = state
        self._rng = random.Random()
        self._rng.setstate(self._rng_state)
        self._buffer = []
        self._snapshot_state = _SnapshotState.Restored

    def __del__(self):
        self._buffer.clear()<|MERGE_RESOLUTION|>--- conflicted
+++ resolved
@@ -119,10 +119,7 @@
 
     def set_seed(self, seed: int):
         self._seed = seed
-<<<<<<< HEAD
-=======
         self._snapshot_state = _SnapshotState.NotStarted
->>>>>>> 84928059
         return self
 
     def __iter__(self) -> Iterator[T_co]:
@@ -130,13 +127,6 @@
             for x in self.datapipe:
                 yield x
         else:
-<<<<<<< HEAD
-            if self._seed is None:
-                self._seed = int(torch.empty((), dtype=torch.int64).random_().item())
-            self._rng.seed(self._seed)
-            self._seed = None
-=======
->>>>>>> 84928059
             for x in self.datapipe:
                 if len(self._buffer) == self.buffer_size:
                     idx = self._rng.randint(0, len(self._buffer) - 1)
@@ -155,14 +145,11 @@
 
     def reset(self) -> None:
         self._buffer = []
-<<<<<<< HEAD
-=======
         if self._enabled and self._seed is None:
             self._seed = int(torch.empty((), dtype=torch.int64).random_().item())
         self._rng.seed(self._seed)
         self._rng_state = self._rng.getstate()
         self._seed = None
->>>>>>> 84928059
 
     def __getstate__(self):
         if IterDataPipe.getstate_hook is not None:
