#pragma once

#include <cstdint>
#include <memory>
#include <mutex>
#include <type_traits>
#include <utility>

#include <ATen/Context.h>
#include <c10/core/DeviceType.h>
#include <c10/macros/Macros.h>
#include <c10/util/flat_hash_map.h>
#include <c10/util/strong_type.h>
#include <c10/util/variant.h>
#include <torch/csrc/profiler/containers.h>
#include <torch/csrc/profiler/kineto_shim.h>
#include <torch/csrc/profiler/util.h>
#include <torch/csrc/utils/python_stub.h>

namespace torch {
namespace profiler {
namespace impl {

enum class EventType : uint8_t {
  TorchOp = 0,
  Backend,
  Allocation,
  OutOfMemory,
  PyCall,
  PyCCall,
  Kineto
};

template <EventType>
struct ExtraFields;

struct Result;

struct TorchOpBasicFields {
  int64_t sequence_number_;
  uint64_t forward_tid_;
  at::RecordScope scope_;
  bool is_async_;
  int64_t debug_handle_;
  std::string name_;

  // Set in the exit callback.
  uint64_t end_tid_{0};
};

struct TensorMetadata {
  void* ptr_;
<<<<<<< HEAD
  c10::ScalarType dtype_;
  uint32_t dim_;
  c10::Layout layout_;
  size_t unique_tensor_id_;
=======
  // Device is separated into DeviceType and DeviceIndex as Device
  // doesn't have a default initializer (which the std::array initializer needs)
  c10::DeviceType device_type_;
  c10::DeviceIndex device_index_;
  c10::ScalarType dtype_;
  uint32_t dim_;
  c10::Layout layout_;
>>>>>>> 62d9f155
};

struct Inputs {
  std::vector<std::vector<int64_t>> shapes_;
  std::vector<std::vector<int64_t>> strides_;
<<<<<<< HEAD
  std::vector<c10::optional<TensorMetadata>> tensor_metadata_;
=======
>>>>>>> 62d9f155
  std::vector<c10::IValue> ivalues_;
  std::vector<std::string> dtypes_;
  std::vector<c10::optional<TensorMetadata>> tensor_metadata_;
};

using jit_stack_t = std::vector<std::string>;
using jit_modules_t = std::vector<std::string>;
using extra_args_t = std::unordered_map<std::string, c10::IValue>;

struct FallbackPair {
  ProfilerEventStub cuda_event_start_ = nullptr;
  ProfilerEventStub cuda_event_end_ = nullptr;
};

template <>
struct ExtraFields<EventType::TorchOp> : TorchOpBasicFields {
  ExtraFields(
      TorchOpBasicFields&& f,
      uint64_t correlation_id,
      time_t end_time_ns,
      Inputs&& inputs,
      jit_stack_t&& jit_stack,
      jit_modules_t&& jit_modules,
      extra_args_t&& extra_args,
      FallbackPair&& gpu_fallback,
      bool allow_tf32_cublas)
      : TorchOpBasicFields(std::move(f)),
        correlation_id_{correlation_id},
        end_time_ns_{end_time_ns},
        inputs_{std::move(inputs)},
        jit_stack_{std::move(jit_stack)},
        jit_modules_{std::move(jit_modules)},
        extra_args_{std::move(extra_args)},
        gpu_fallback_{std::move(gpu_fallback)},
        allow_tf32_cublas_{allow_tf32_cublas} {}
  uint64_t correlation_id_;
  time_t end_time_ns_;
  Inputs inputs_;
  jit_stack_t jit_stack_;
  jit_modules_t jit_modules_;
  extra_args_t extra_args_;
  FallbackPair gpu_fallback_;
  bool allow_tf32_cublas_;
};

template <>
struct ExtraFields<EventType::Backend> {
  int64_t start_time_us_;
  int64_t end_time_us_;
  int64_t debug_handle_;
  at::RecordScope scope_;
  std::string name_;
  std::string backend_;
  jit_stack_t jit_stack_;
  jit_modules_t jit_modules_;
};

template <>
struct ExtraFields<EventType::Allocation> {
  torch::profiler::impl::approx_time_t start_time_;
  void* ptr_;
  int64_t alloc_size_;
  int64_t total_allocated_;
  int64_t total_reserved_;
  c10::DeviceType device_type_;
  c10::DeviceIndex device_index_;
};

// For performance.
static_assert(
    std::is_pod<ExtraFields<EventType::Allocation>>::value,
    "Non-POD member of ExtraFields<EventType::Allocation>.");

template <>
struct ExtraFields<EventType::OutOfMemory> {
  torch::profiler::impl::approx_time_t start_time_;
  int64_t alloc_size_;
  int64_t total_allocated_;
  int64_t total_reserved_;
  c10::DeviceType device_type_;
  c10::DeviceIndex device_index_;
};

// For performance.
static_assert(
    std::is_pod<ExtraFields<EventType::OutOfMemory>>::value,
    "Non-POD member of ExtraFields<EventType::OutOfMemory>.");

struct PyFrameState {
  int line_no_;
  at::StringView filename_;
  at::StringView funcname_;
};

template <typename T, typename Tag>
using strong_t = strong::
    type<T, Tag, strong::regular, strong::convertible_to<T>, strong::hashable>;

using PyModuleSelf = strong_t<PyObject*, struct PyModuleSelf_>;
using PyModuleCls = strong_t<PyObject*, struct PyModuleCls_>;
using PyMethod = strong_t</*PyMethodDef*/ void*, struct PyMethod_>;

struct NNModuleInfo {
  PyModuleSelf self_;
  PyModuleCls cls_;
  at::StringView cls_name_;

  // Indicates that `self_` is the kth instance of `cls_` observed.
  size_t id_{std::numeric_limits<size_t>::max()};
};

struct PyExtraFieldsBase {
  PyExtraFieldsBase(time_t end_time_ns, size_t python_tid, PyFrameState caller)
      : end_time_ns_{end_time_ns}, python_tid_{python_tid}, caller_{caller} {}

  time_t end_time_ns_;
  size_t python_tid_;
  PyFrameState caller_;

  // kth python event observed. (Used by TensorBoard)
  size_t id_{std::numeric_limits<size_t>::max()};
};

template <>
struct ExtraFields<EventType::PyCall> : public PyExtraFieldsBase {
  using args_t = std::pair<PyFrameState, c10::optional<NNModuleInfo>>;

  ExtraFields(
      time_t end_time_ns,
      size_t python_tid,
      PyFrameState caller,
      args_t args)
      : PyExtraFieldsBase(end_time_ns, python_tid, caller),
        callsite_{args.first},
        module_{args.second} {}

  PyFrameState callsite_;
  c10::optional<NNModuleInfo> module_;
};

template <>
struct ExtraFields<EventType::PyCCall> : public PyExtraFieldsBase {
  using args_t = at::StringView;

  ExtraFields(
      time_t end_time_ns,
      size_t python_tid,
      PyFrameState caller,
      args_t args)
      : PyExtraFieldsBase(end_time_ns, python_tid, caller),
        function_name_{args} {}

  at::StringView function_name_;
};

template <>
struct ExtraFields<EventType::Kineto> {
  // Mirrors `libkineto::GenericTraceActivity::Flow`. This information is used
  // during post processing to properly embed Kineto events into the broader
  // profiler tree structure. End users are not generally expected to use these
  // fields directly, but they are available for debugging.
  struct Flow {
    uint32_t id{0};
    uint32_t type{0};
    uint32_t start{0};
  };

  std::string name_;
  int64_t duration_us_;
  uint64_t correlation_id_;
  libkineto::ActivityType activity_type_;
  Flow flow;
  std::weak_ptr<Result> linked_activity_{};
};

struct TORCH_API Result : public std::enable_shared_from_this<Result> {
  template <typename... Args>
  [[nodiscard]] static std::shared_ptr<Result> create(Args... args) {
    return std::shared_ptr<Result>(new Result(std::forward<Args>(args)...));
  }

  template <typename T>
  decltype(auto) visit(T&& visitor) {
    return c10::visit(std::forward<T>(visitor), extra_fields_);
  }

  template <typename T>
  decltype(auto) visit(T&& visitor) const {
    return c10::visit(std::forward<T>(visitor), extra_fields_);
  }

  template <typename T, typename Fn>
  void visit_if_base(Fn&& fn) const {
    visit([&](const auto& extra_fields) {
      using extra_fields_t = typename std::remove_cv<
          typename std::remove_reference<decltype(extra_fields)>::type>::type;

      c10::guts::if_constexpr<std::is_base_of<T, extra_fields_t>::value>(
          [&](auto _) { fn(_(extra_fields)); });
    });
  }

  EventType tag() const {
    return visit([](const auto& i) { return deduceTag(i); });
  }

  std::string name() const;
  libkineto::ActivityType kinetoType() const;
  uint64_t correlationID() const;
  int64_t endTimeNS() const;
  uint64_t endTID() const;
  c10::DeviceType deviceType() const;

  int64_t start_time_ns_;
  uint64_t start_tid_;
  kineto::DeviceAndResource kineto_info_;
  c10::variant<
      ExtraFields<EventType::TorchOp>,
      ExtraFields<EventType::Backend>,
      ExtraFields<EventType::Allocation>,
      ExtraFields<EventType::OutOfMemory>,
      ExtraFields<EventType::PyCall>,
      ExtraFields<EventType::PyCCall>,
      ExtraFields<EventType::Kineto>>
      extra_fields_;

  std::weak_ptr<Result> parent_;
  std::vector<std::shared_ptr<Result>> children_;
  bool finished_{false};

  const torch::profiler::impl::kineto::activity_t* kineto_activity_{nullptr};

 private:
  template <EventType E>
  Result(
      int64_t start_time_ns,
      uint64_t start_tid,
      kineto::DeviceAndResource kineto_info,
      ExtraFields<E>&& extra_fields)
      : start_time_ns_{start_time_ns},
        start_tid_{start_tid},
        kineto_info_{kineto_info},
        extra_fields_{std::move(extra_fields)} {}

  template <EventType E>
  static EventType deduceTag(const ExtraFields<E>&) {
    return E;
  }
};

struct KinetoObserverContext : public at::ObserverContext {
  struct Event {
    TorchOpBasicFields basic_fields_;
    approx_time_t start_time_;

    // Set in the exit callback.
    approx_time_t end_time_{std::numeric_limits<approx_time_t>::min()};

    bool allow_tf32_cublas_;
  };

  explicit KinetoObserverContext(Event* event) : event_{event} {}

  Event* event_;
  FallbackPair* fallback_{nullptr};
};

constexpr int IO_ENCODER_DEFAULT_BLOCK_SIZE = 1024;

// InputOutputEncoder
// Stores each op_events' shapes and dtypes into a contiguous AppendOnlyList
// so that we no longer create vectors for shapes and dtypes on every op.
// Those vectors can be created during post-processing.
class InputOutputEncoder final {
 public:
  void push(c10::ArrayRef<const c10::IValue> values);

  // Used during post-processing to create vectors for shapes and dtype.
  auto getNextShapesAndDtypes();

  void clear();

 private:
  enum class Tag {
    Tensor = 0,
    UndefinedTensor,
    TensorListBegin, // TODO: generalize to other lists.
    Scalar,
    Other,
    TERMINATOR
  };

<<<<<<< HEAD

=======
>>>>>>> 62d9f155
  void push(const at::Tensor& t);

  AppendOnlyList<Tag, IO_ENCODER_DEFAULT_BLOCK_SIZE> tags_;
  AppendOnlyList<TensorMetadata, IO_ENCODER_DEFAULT_BLOCK_SIZE>
      tensor_metadata_;
<<<<<<< HEAD
  AppendOnlyList<int64_t, IO_ENCODER_DEFAULT_BLOCK_SIZE> tensor_sizes_;
  AppendOnlyList<int64_t, IO_ENCODER_DEFAULT_BLOCK_SIZE> tensor_strides_;
=======
  AppendOnlyList<int64_t, IO_ENCODER_DEFAULT_BLOCK_SIZE> tensor_sizes_strides_;
>>>>>>> 62d9f155
  AppendOnlyList<c10::IValue, IO_ENCODER_DEFAULT_BLOCK_SIZE> ivalues_;
};

class RecordQueue;
namespace python_tracer {
/*
Libtorch does not depend on Python (e.g. cannot #include <Python.h>); however
when we call the profiler from libtorch_python we need the profiler to be able
to ingest the data that we collect from the Python tracer. (`PyEval_SetProfile`)

In order to solve this dependency issue we define a virtual base and a function
to register a getter. The python tracer then implements these functions and
exposes itself by calling `registerTracer` from `torch/csrc/autograd/init.cpp`.
This pattern of registration for faux python dependencies in libtorch is common
in the PyTorch codebase.
*/

using TraceKey = strong::type<
    uint64_t,
    struct TraceKey_,
    strong::regular,
    strong::hashable,
    strong::ostreamable>;

struct CompressedEvent {
  TraceKey key_;
  uint64_t system_tid_;
  kineto::DeviceAndResource kineto_info_;
  time_t enter_t_;
};

struct TORCH_API PythonTracerBase {
  static PythonTracerBase& get();
  virtual ~PythonTracerBase() = default;

  virtual void start(RecordQueue* queue) = 0;
  virtual void stop() = 0;
  virtual std::vector<std::shared_ptr<Result>> getEvents(
      std::function<time_t(approx_time_t)> time_converter,
      std::vector<CompressedEvent>& enters,
      time_t end_time_ns) = 0;
  virtual void clear() = 0;
};

using GetFn = PythonTracerBase& (*)();
TORCH_API void registerTracer(GetFn get_tracer);
} // namespace python_tracer

class TORCH_API ThreadLocalSubqueue {
 public:
  ThreadLocalSubqueue(const uint64_t tid, const ProfilerConfig& config);

  std::unique_ptr<KinetoObserverContext> begin_op(const at::RecordFunction& fn);

  template <class... Args>
  void emplace_backend_event(Args&&... args) {
    backend_events_.emplace_back(std::forward<Args>(args)...);
  }

  template <class... Args>
  void emplace_allocation_event(Args&&... args) {
    allocations_.emplace_back(std::forward<Args>(args)...);
  }

  template <class... Args>
  void emplace_ooms_event(Args&&... args) {
    ooms_.emplace_back(std::forward<Args>(args)...);
  }

  template <class... Args>
  void emplace_py_call(Args&&... args) {
    py_calls_.emplace_back(std::forward<Args>(args)...);
  }

  uint64_t tid() const {
    return tid_;
  }

  const kineto::DeviceAndResource& kineto_info() const {
    return kineto_info_;
  }

 private:
  uint64_t tid_;
  ProfilerConfig config_;
  kineto::DeviceAndResource kineto_info_;

  friend class RecordQueue;
  // See `containers.h` for block size benchmarks.
  static constexpr size_t BlockSize = 512;

  struct TorchOpStorage {
    // NB: This is a destructive operation.
    void materialize(
        std::vector<std::shared_ptr<Result>>& out,
        const std::function<time_t(approx_time_t)> time_converter,
        const uint64_t tid,
        const kineto::DeviceAndResource& kineto_info);

    template <typename T, size_t ChunkSize>
    class EventBlock : public std::array<T, ChunkSize> {
     public:
      EventBlock();
      uint64_t correlation_id(const T* ptr) const;

     private:
      uint64_t id_start_;
    };

    using event_t = KinetoObserverContext::Event;
    class OpList : public AppendOnlyList<event_t, BlockSize, EventBlock> {
     public:
      template <class... Args>
      std::pair<event_t*, uint64_t> emplace_back(Args&&... args);
      static uint64_t correlationID(const OpList::Iterator& e);
    } op_events_;

    // report_input_shapes
    InputOutputEncoder inputs_outputs_;

    // with_stack (JIT)
    AppendOnlyList<jit_stack_t, BlockSize> jit_stack_;

    // with_modules
    AppendOnlyList<jit_modules_t, BlockSize> jit_modules_;

    // with_flops
    AppendOnlyList<extra_args_t, BlockSize> extra_args_;

    // ProfilerState::KINETO_GPU_FALLBACK
    AppendOnlyList<FallbackPair, BlockSize> gpu_fallback_;
  } torch_ops_;

  // reportBackendEventToActiveKinetoProfiler
  AppendOnlyList<ExtraFields<EventType::Backend>, BlockSize> backend_events_;

  // reportMemoryUsage
  AppendOnlyList<ExtraFields<EventType::Allocation>, BlockSize> allocations_;

  // reportOOMs
  AppendOnlyList<ExtraFields<EventType::OutOfMemory>, BlockSize> ooms_;

  // with_stack (Python)
  AppendOnlyList<std::pair<python_tracer::TraceKey, approx_time_t>, BlockSize>
      py_calls_;
};

class TORCH_API RecordQueue {
 public:
  RecordQueue(const ProfilerConfig& config, std::set<ActivityType> activities);

  bool tracePython() const;
  ThreadLocalSubqueue* getSubqueue();
  void stop();

  // NB: This is a destructive operation.
  std::pair<
      std::vector<std::shared_ptr<Result>>,
      std::unique_ptr<torch::profiler::impl::kineto::ActivityTraceWrapper>>
  getRecords(
      std::function<time_t(approx_time_t)> time_converter,
      uint64_t start_time_us,
      uint64_t end_time_us);

 private:
  uint32_t id_;
  ProfilerConfig config_;
  std::set<ActivityType> activities_;
  ska::flat_hash_map<uint64_t, std::unique_ptr<ThreadLocalSubqueue>>
      sub_queues_;
  std::mutex sub_queue_mutex_;
};

} // namespace impl
} // namespace profiler
} // namespace torch<|MERGE_RESOLUTION|>--- conflicted
+++ resolved
@@ -50,12 +50,6 @@
 
 struct TensorMetadata {
   void* ptr_;
-<<<<<<< HEAD
-  c10::ScalarType dtype_;
-  uint32_t dim_;
-  c10::Layout layout_;
-  size_t unique_tensor_id_;
-=======
   // Device is separated into DeviceType and DeviceIndex as Device
   // doesn't have a default initializer (which the std::array initializer needs)
   c10::DeviceType device_type_;
@@ -63,16 +57,11 @@
   c10::ScalarType dtype_;
   uint32_t dim_;
   c10::Layout layout_;
->>>>>>> 62d9f155
 };
 
 struct Inputs {
   std::vector<std::vector<int64_t>> shapes_;
   std::vector<std::vector<int64_t>> strides_;
-<<<<<<< HEAD
-  std::vector<c10::optional<TensorMetadata>> tensor_metadata_;
-=======
->>>>>>> 62d9f155
   std::vector<c10::IValue> ivalues_;
   std::vector<std::string> dtypes_;
   std::vector<c10::optional<TensorMetadata>> tensor_metadata_;
@@ -365,21 +354,12 @@
     TERMINATOR
   };
 
-<<<<<<< HEAD
-
-=======
->>>>>>> 62d9f155
   void push(const at::Tensor& t);
 
   AppendOnlyList<Tag, IO_ENCODER_DEFAULT_BLOCK_SIZE> tags_;
   AppendOnlyList<TensorMetadata, IO_ENCODER_DEFAULT_BLOCK_SIZE>
       tensor_metadata_;
-<<<<<<< HEAD
-  AppendOnlyList<int64_t, IO_ENCODER_DEFAULT_BLOCK_SIZE> tensor_sizes_;
-  AppendOnlyList<int64_t, IO_ENCODER_DEFAULT_BLOCK_SIZE> tensor_strides_;
-=======
   AppendOnlyList<int64_t, IO_ENCODER_DEFAULT_BLOCK_SIZE> tensor_sizes_strides_;
->>>>>>> 62d9f155
   AppendOnlyList<c10::IValue, IO_ENCODER_DEFAULT_BLOCK_SIZE> ivalues_;
 };
 
