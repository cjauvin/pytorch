--- conflicted
+++ resolved
@@ -1044,27 +1044,15 @@
           block_observed_values.insert(n->outputs()[idx]);
         }
         for (auto i = 0; i < n->inputs().size(); ++i) {
-<<<<<<< HEAD
           if (input_observers[i] && !inputs_outputs.count(n->input(i)) &&
-              !block_observed_values.count(n->input(i)) &&
-              !observed_values_.count(n->input(i))) {
-=======
-          if (input_observers[i] && !graph_inputs_outputs.count(n->input(i)) &&
               !isObserved(n->input(i), block_observed_values)) {
->>>>>>> 85214f64
             values_to_observe[n->inputs()[i]] = *input_observers[i];
             block_observed_values.insert(n->input(i));
           }
         }
         for (auto i = 0; i < n->outputs().size(); ++i) {
-<<<<<<< HEAD
           if (output_observers[i] && !inputs_outputs.count(n->output(i)) &&
-              !block_observed_values.count(n->output(i)) &&
-              !observed_values_.count(n->output(i))) {
-=======
-          if (output_observers[i] && !graph_inputs_outputs.count(n->output(i)) &&
               !isObserved(n->output(i), block_observed_values)) {
->>>>>>> 85214f64
             values_to_observe[n->outputs()[i]] = *output_observers[i];
             block_observed_values.insert(n->output(i));
           }
@@ -1110,14 +1098,8 @@
       } else {
         for (Value* v : n->outputs()) {
           propagateObservedProperty(v, block_observed_values);
-<<<<<<< HEAD
           if (!inputs_outputs.count(v) &&
-              !block_observed_values.count(v) &&
-              !observed_values_.count(v)) {
-=======
-          if (!graph_inputs_outputs.count(v) &&
               !isObserved(v, block_observed_values)) {
->>>>>>> 85214f64
             if (auto observer_opt = getObserverFor(v)) {
               values_to_observe[v] = *observer_opt;
               block_observed_values.insert(v);
