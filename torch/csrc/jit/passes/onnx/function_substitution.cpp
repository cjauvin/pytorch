--- conflicted
+++ resolved
@@ -166,15 +166,9 @@
   }
 }
 
-<<<<<<< HEAD
-WithCurrentScope ONNXGraphTopLevelScopeGuard(Graph& graph) {
-  if (graph.inputs().size() == 0) {
-    return WithCurrentScope(graph, graph.current_scope());
-=======
 ScopePtr ONNXGraphTopLevelScope(Graph& graph) {
   if (graph.inputs().size() == 0) {
     return graph.current_scope();
->>>>>>> cad9426d
   }
   if (auto top_module_type = graph.inputs().at(0)->type()->cast<ClassType>()) {
     auto scope_name = ::torch::jit::onnx::ONNXScopeName::createFullScopeName(
@@ -182,11 +176,7 @@
         top_module_variable_name);
     return graph.current_scope()->push(Symbol::scope(scope_name));
   }
-<<<<<<< HEAD
-  return WithCurrentScope(graph, graph.current_scope());
-=======
   return graph.current_scope();
->>>>>>> cad9426d
 }
 
 } // namespace
@@ -198,11 +188,7 @@
 // with the aten symbolic which can still be used by the ONNX converter.
 void ONNXFunctionCallSubstitution(Graph& graph) {
   GRAPH_DUMP("Before function call substitution calls: ", &graph);
-<<<<<<< HEAD
-  WithCurrentScope top_level_scope_guard = ONNXGraphTopLevelScopeGuard(graph);
-=======
   WithCurrentScope top_level_scope_guard(graph, ONNXGraphTopLevelScope(graph));
->>>>>>> cad9426d
   functionCallSubstitution(graph.block());
   GRAPH_DUMP("After function call substitution calls: ", &graph);
 }
