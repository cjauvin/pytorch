#include <torch/csrc/python_headers.h>

#include <ATen/PythonTorchFunctionTLS.h>
#include <ATen/autocast_mode.h>
#include <ATen/core/PythonFallbackKernel.h>
#include <ATen/record_function.h>
#include <c10/core/DeviceType.h>
#include <c10/core/InferenceMode.h>
#include <c10/core/ScalarType.h>
#include <torch/csrc/Exceptions.h>
#include <torch/csrc/autograd/autograd.h>
#include <torch/csrc/autograd/function.h>
#include <torch/csrc/autograd/grad_mode.h>
#include <torch/csrc/autograd/profiler.h>
#include <torch/csrc/autograd/profiler_python.h>
#include <torch/csrc/autograd/python_function.h>
#include <torch/csrc/autograd/python_saved_variable_hooks.h>
#include <torch/csrc/autograd/python_variable.h>
#include <torch/csrc/autograd/record_function_ops.h>
#include <torch/csrc/autograd/saved_variable.h>
#include <torch/csrc/autograd/utils/python_arg_parsing.h>
#include <torch/csrc/autograd/utils/wrap_outputs.h>
#include <torch/csrc/jit/python/pybind_utils.h>
#include <torch/csrc/profiler/collection.h>
#include <torch/csrc/profiler/execution_graph_observer.h>
#include <torch/csrc/profiler/kineto_shim.h>
#include <torch/csrc/utils/disable_torch_function.h>
#include <torch/csrc/utils/pybind.h>
#include <torch/csrc/utils/pycfunction_helpers.h>

#include <set>
#include <unordered_set>

namespace {

struct DisableFuncTorch {
  DisableFuncTorch()
      : front_guard_(c10::DispatchKey::FuncTorchDynamicLayerFrontMode),
        back_guard_(c10::DispatchKey::FuncTorchDynamicLayerBackMode) {}
  c10::impl::ExcludeDispatchKeyGuard front_guard_;
  c10::impl::ExcludeDispatchKeyGuard back_guard_;
};

struct EnableTorchFunction {
  EnableTorchFunction()
      : old_(at::impl::PythonTorchFunctionTLS::is_disabled()) {
    at::impl::PythonTorchFunctionTLS::set_disabled(false);
  }
  ~EnableTorchFunction() {
    at::impl::PythonTorchFunctionTLS::set_disabled(old_);
  }
  bool old_;
};

} // namespace

PyObject* THPAutograd_initExtension(PyObject* _unused, PyObject* unused) {
  using namespace torch::autograd::profiler;
  using namespace torch::profiler::impl;
  auto tensor_module = THPObjectPtr(PyImport_ImportModule("torch._tensor"));
  if (!tensor_module)
    return nullptr;

  // NOTE: "leaks" THPVariableClass
  THPVariableClass = PyObject_GetAttrString(tensor_module, "Tensor");
  if (!THPVariableClass)
    return nullptr;

  auto autograd_module = THPObjectPtr(PyImport_ImportModule("torch.autograd"));
  if (!autograd_module)
    return nullptr;

  // NOTE: "leaks" Function
  THPFunctionClass = PyObject_GetAttrString(autograd_module, "Function");
  if (!THPFunctionClass)
    return nullptr;

  auto torch_C_module = THPObjectPtr(PyImport_ImportModule("torch._C"));
  if (!torch_C_module)
    return nullptr;
  auto _C_m = py::handle(torch_C_module).cast<py::module>();
  auto m = _C_m.def_submodule("_autograd", "autograd bindings");

  auto parameter_module =
      THPObjectPtr(PyImport_ImportModule("torch.nn.parameter"));
  if (!parameter_module)
    return nullptr;

  // NOTE: "leaks" ParameterClass
  ParameterClass = PyObject_GetAttrString(parameter_module, "Parameter");
  if (!ParameterClass)
    return nullptr;

  py::class_<LegacyEvent>(m, "ProfilerEvent")
      .def("kind", &LegacyEvent::kindStr)
      .def("name", [](const LegacyEvent& e) { return e.name(); })
      .def("thread_id", &LegacyEvent::threadId)
      .def("fwd_thread_id", &LegacyEvent::fwdThreadId)
      .def("device", &LegacyEvent::device)
      .def("cpu_elapsed_us", &LegacyEvent::cpuElapsedUs)
      .def("cuda_elapsed_us", &LegacyEvent::cudaElapsedUs)
      .def("has_cuda", &LegacyEvent::hasCuda)
      .def("shapes", &LegacyEvent::shapes)
      .def("cpu_memory_usage", &LegacyEvent::cpuMemoryUsage)
      .def("cuda_memory_usage", &LegacyEvent::cudaMemoryUsage)
      .def("handle", &LegacyEvent::handle)
      .def("node_id", &LegacyEvent::nodeId)
      .def("is_remote", &LegacyEvent::isRemote)
      .def("sequence_nr", &LegacyEvent::sequenceNr)
      .def("stack", &LegacyEvent::stack)
      .def("scope", &LegacyEvent::scope)
      .def("correlation_id", &LegacyEvent::correlationId)
      .def("start_us", &LegacyEvent::cpuUs)
      .def("flops", &LegacyEvent::flops)
      .def("is_async", &LegacyEvent::isAsync);

  py::enum_<c10::DeviceType>(m, "DeviceType")
      .value("CPU", c10::DeviceType::CPU)
      .value("CUDA", c10::DeviceType::CUDA)
      .value("MKLDNN", c10::DeviceType::MKLDNN)
      .value("OPENGL", c10::DeviceType::OPENGL)
      .value("OPENCL", c10::DeviceType::OPENCL)
      .value("IDEEP", c10::DeviceType::IDEEP)
      .value("HIP", c10::DeviceType::HIP)
      .value("FPGA", c10::DeviceType::FPGA)
      .value("ORT", c10::DeviceType::ORT)
      .value("XLA", c10::DeviceType::XLA)
      .value("Vulkan", c10::DeviceType::Vulkan)
      .value("Metal", c10::DeviceType::Metal)
      .value("XPU", c10::DeviceType::XPU)
      .value("MPS", c10::DeviceType::MPS)
      .value("Meta", c10::DeviceType::Meta)
      .value("HPU", c10::DeviceType::HPU)
      .value("VE", c10::DeviceType::VE)
      .value("Lazy", c10::DeviceType::Lazy)
      .value("IPU", c10::DeviceType::IPU);

  py::class_<KinetoEvent>(m, "_KinetoEvent")
      // name of the event
      .def("name", [](const KinetoEvent& e) { return e.name(); })
      // PyTorch thread id of the start callback
      .def(
          "start_thread_id",
          [](const KinetoEvent& e) { return e.startThreadId(); })
      // PyTorch thread id of the end callback
      .def(
          "end_thread_id", [](const KinetoEvent& e) { return e.endThreadId(); })
      // for events of scope BACKWARD_FUNCTION - PyTorch thread id
      // of the corresponding forward op
      .def(
          "fwd_thread_id", [](const KinetoEvent& e) { return e.fwdThreadId(); })
      // together with fwd_thread_id, used to uniquely identify
      // the forward op
      .def("sequence_nr", [](const KinetoEvent& e) { return e.sequenceNr(); })
      // absolute start time (since unix epoch) in us
      .def("start_us", [](const KinetoEvent& e) { return e.startUs(); })
      // duration in us
      .def("duration_us", [](const KinetoEvent& e) { return e.durationUs(); })
      // used for correlation between high-level PyTorch events
      // and low-level device events
      .def(
          "correlation_id",
          [](const KinetoEvent& e) { return e.correlationId(); })
      // shapes of input tensors
      .def("shapes", [](const KinetoEvent& e) { return e.shapes().vec(); })
      .def("dtypes", [](const KinetoEvent& e) { return e.dtypes().vec(); })
      // stack traces of the PyTorch CPU events
      .def("stack", [](const KinetoEvent& e) { return e.stack().vec(); })
      // type of the RecordFunction that generated a PyTorch CPU event
      // (op, torchscript function, user label, etc)
      .def("scope", [](const KinetoEvent& e) { return e.scope(); })
      // device number, for CPU - process id
      .def("device_index", [](const KinetoEvent& e) { return e.deviceIndex(); })
      // for CUDA - stream id, for CPU - start thread id
      .def(
          "device_resource_id",
          [](const KinetoEvent& e) { return e.deviceResourceId(); })
      // device type
      .def("device_type", [](const KinetoEvent& e) { return e.deviceType(); })
      // correlation id of a linked event
      .def(
          "linked_correlation_id",
          [](const KinetoEvent& e) { return e.linkedCorrelationId(); })
      // compute flops
      .def("flops", [](const KinetoEvent& e) { return e.flops(); })
      // Whether this is async event or not
      .def("is_async", [](const KinetoEvent& e) { return e.isAsync(); })
      .def("cuda_elapsed_us", &KinetoEvent::cudaElapsedUs)
      .def("nbytes", [](const KinetoEvent& e) { return e.nBytes(); });

<<<<<<< HEAD
  {
    using torch::profiler::impl::Result;
    py::class_<ExtraFields<EventType::TorchOp>>(m, "_ExtraFields_TorchOp")
        .def_readonly("inputs", &ExtraFields<EventType::TorchOp>::inputs_);

    py::class_<Inputs>(m, "_Inputs")
        .def_readonly("shapes", &Inputs::shapes_)
        .def_readonly("strides", &Inputs::strides_)
        .def_property_readonly(
            "ivalues",
            [](const Inputs& inputs) {
              py::list list;
              for (auto& v : inputs.ivalues_) {
                list.append(torch::jit::toPyObject(v));
              }
              return list;
            })
        .def_readonly("dtypes", &Inputs::dtypes_);

    py::class_<ExtraFields<EventType::Backend>>(m, "_ExtraFields_Backend");
    py::class_<ExtraFields<EventType::Allocation>>(
        m, "_ExtraFields_Allocation");
    py::class_<ExtraFields<EventType::PyCall>>(m, "_ExtraFields_PyCall");
    py::class_<ExtraFields<EventType::PyCCall>>(m, "_ExtraFields_PyCCall");

    py::class_<Result, std::shared_ptr<Result>>(m, "_ProfilerEvent")
        .def("name", &Result::name)
        .def_readonly("extra_fields", &Result::extra_fields_)
        .def_property_readonly(
            "id",
            [](const Result& r) {
              return reinterpret_cast<intptr_t>(r.shared_from_this().get());
            })
        .def_property_readonly(
            "parent", [](const Result& r) { return r.parent_.lock(); })
        .def_readonly("children", &Result::children_)
        .def_readonly("start_time_ns", &Result::start_time_ns_)
        .def_property_readonly("correlation_id", &Result::correlationID)
        .def_property_readonly("end_time_ns", &Result::endTimeNS)
        .def_property_readonly("duration_time_ns", [](const Result& r) {
          return r.endTimeNS() - r.start_time_ns_;
        });
  }
=======
  m.def("_soft_assert_raises", &setSoftAssertRaises);
>>>>>>> 62d9f155

  py::class_<ProfilerResult>(m, "_ProfilerResult")
      .def("trace_start_us", &ProfilerResult::trace_start_us)
      .def("events", &ProfilerResult::events)
      .def("experimental_event_tree", &ProfilerResult::event_tree)
#ifdef USE_KINETO
      .def("save", &ProfilerResult::save)
#endif // USE_KINETO
      ;

  m.def(
      "_enable_profiler",
      &enableProfiler,
      py::arg("config"),
      py::arg("activities"),
      py::arg("scopes") = std::unordered_set<at::RecordScope>());
  m.def("_disable_profiler", disableProfiler);
  m.def("_prepare_profiler", prepareProfiler);
  m.def("_add_metadata_json", addMetadataJson); // Only if `USE_KINETO` is set
  m.def("_kineto_step", profilerStep); // Only if `USE_KINETO` is set
  m.def("kineto_available", []() { return torch::profiler::kKinetoAvailable; });

  // PyTorch profiler execution graph internal interface.
  m.def(
      "_add_execution_graph_observer",
      &torch::profiler::impl::addExecutionGraphObserver,
      py::arg("output_file_name"));
  m.def(
      "_remove_execution_graph_observer",
      &torch::profiler::impl::removeExecutionGraphObserver);
  m.def(
      "_enable_execution_graph_observer",
      &torch::profiler::impl::enableExecutionGraphObserver);
  m.def(
      "_disable_execution_graph_observer",
      &torch::profiler::impl::disableExecutionGraphObserver);

  // NOTICE: These record functions are not torch operators and may not show up
  // in TorchScript tracing, FX transforms, or operator serialization. For these
  // use cases, please use `torch.profiler.record_function`.
  // Creates a new profiling scope using RecordFunction and invokes its starting
  // callbacks.
  m.def(
      "_record_function_with_args_enter",
      [](const std::string& name, py::args args) {
        using torch::autograd::profiler::PythonRecordFunction;
        auto python_rec = c10::make_intrusive<PythonRecordFunction>(
            at::RecordScope::USER_SCOPE);
        auto* rec = &python_rec->record;
        if (rec->isActive()) {
          if (rec->needsInputs()) {
            auto iv_inputs = std::vector<c10::IValue>();
            for (const auto& arg : args) {
              iv_inputs.push_back(torch::jit::toTypeInferredIValue(arg));
            }
            rec->before(
                name,
                c10::ArrayRef<const c10::IValue>(
                    iv_inputs.data(), iv_inputs.size()));
          } else {
            rec->before(name);
          }
        }
        return torch::jit::toPyObject(std::move(python_rec));
      });

  // Ends the profiling scope created with record_function_with_param_enter.
  m.def("_record_function_with_args_exit", [](const py::object& obj) {
    using torch::autograd::profiler::PythonRecordFunction;
    auto python_record = torch::jit::toCustomClass<PythonRecordFunction>(obj);

    // We don't actually need to do anything with handle just need to persist
    // the lifetime until now.
    python_record->record.end();
  });

  m.def("_supported_activities", []() {
    std::set<ActivityType> activities{ActivityType::CPU};
#if defined(USE_KINETO) && !defined(LIBKINETO_NOCUPTI)
    if (at::getNumGPUs() > 0 && !at::hasHIP()) {
      activities.insert(ActivityType::CUDA);
    }
#endif
    return activities;
  });

  m.def("_enable_profiler_legacy", enableProfilerLegacy);
  py::class_<ProfilerDisableOptions>(m, "_ProfilerDisableOptions")
      .def(py::init<bool, bool>());
  m.def(
      "_disable_profiler_legacy",
      disableProfilerLegacy,
      py::arg("profiler_disable_options") = ProfilerDisableOptions());
  m.def("_profiler_enabled", profilerEnabled);
  m.def("_profiler_type", torch::profiler::impl::profilerType);
  m.def("_enable_record_function", [](bool enable) {
    at::enableRecordFunction(enable);
  });
  m.def("_set_empty_test_observer", [](bool is_global, double sampling_prob) {
    auto cb =
        at::RecordFunctionCallback(nullptr).needsInputs(true).samplingProb(
            sampling_prob);
    if (is_global) {
      at::addGlobalCallback(cb);
    } else {
      at::addThreadLocalCallback(cb);
    }
  });
  m.def("_clear_callbacks", []() { at::clearCallbacks(); });
  m.def(
      "_push_saved_tensors_default_hooks",
      [](py::function& pack_hook, py::function& unpack_hook) {
        torch::autograd::PyDefaultSavedVariableHooks::push_hooks(
            pack_hook, unpack_hook);
      });
  m.def("_pop_saved_tensors_default_hooks", []() {
    torch::autograd::PyDefaultSavedVariableHooks::pop_hooks();
  });

  _C_m.def(
      "_register_py_class_for_device",
      [](const std::string& device, py::object python_type_class) {
        auto cls = python_type_class.ptr();
        registerPythonTensorClass(device, cls);
      });

  _C_m.def("_activate_cuda_trace", []() { activateCUDATrace(); });

  py::class_<c10::InferenceMode>(_C_m, "_InferenceMode").def(py::init<bool>());

  py::class_<at::impl::RestorePythonTLSSnapshot>(
      _C_m, "_RestorePythonTLSSnapshot")
      .def(py::init<>());

  // TODO: line up this binding with DisableTorchFunction
  py::class_<torch::DisableTorchDispatch>(_C_m, "_DisableTorchDispatch")
      .def(py::init<>());
  py::class_<EnableTorchFunction>(_C_m, "_EnableTorchFunction")
      .def(py::init<>());
  py::class_<DisableFuncTorch>(_C_m, "_DisableFuncTorch").def(py::init<>());

  py::class_<torch::autograd::SavedVariable>(m, "SavedTensor")
      .def(py::init([]() -> torch::autograd::SavedVariable {
        TORCH_CHECK(
            false,
            "Trying to create a SavedTensor object from Python is forbidden.");
      }))
      .def(
          "register_hooks",
          [](torch::autograd::SavedVariable& s,
             py::function& pack_hook,
             py::function& unpack_hook) {
            // Because we use a py::object, pybind will increment the refcount
            // of the hook functions for us
            s.register_hooks(
                std::make_unique<torch::autograd::PySavedVariableHooks>(
                    pack_hook, unpack_hook));
          });

  torch::autograd::profiler::python_tracer::init();
  Py_RETURN_TRUE;
}

namespace torch {
namespace autograd {

static PyObject* set_autocast_enabled(PyObject* _unused, PyObject* arg) {
  HANDLE_TH_ERRORS
  if (!PyBool_Check(arg)) {
    throw TypeError("enabled must be a bool (got %s)", Py_TYPE(arg)->tp_name);
  }
  at::autocast::set_enabled(arg == Py_True);
  Py_RETURN_NONE;
  END_HANDLE_TH_ERRORS
}

static PyObject* is_autocast_enabled(PyObject* _unused, PyObject* arg) {
  HANDLE_TH_ERRORS
  if (at::autocast::is_enabled()) {
    Py_RETURN_TRUE;
  } else {
    Py_RETURN_FALSE;
  }
  END_HANDLE_TH_ERRORS
}

static PyObject* set_autocast_cpu_enabled(PyObject* _unused, PyObject* arg) {
  HANDLE_TH_ERRORS
  if (!PyBool_Check(arg)) {
    throw TypeError("enabled must be a bool (got %s)", Py_TYPE(arg)->tp_name);
  }
  at::autocast::set_cpu_enabled(arg == Py_True);
  Py_RETURN_NONE;
  END_HANDLE_TH_ERRORS
}

static PyObject* is_autocast_cpu_enabled(PyObject* _unused, PyObject* arg) {
  HANDLE_TH_ERRORS
  if (at::autocast::is_cpu_enabled()) {
    Py_RETURN_TRUE;
  } else {
    Py_RETURN_FALSE;
  }
  END_HANDLE_TH_ERRORS
}

static PyObject* set_autocast_gpu_dtype(PyObject* _unused, PyObject* arg) {
  HANDLE_TH_ERRORS
  if (!THPDtype_Check(arg)) {
    throw TypeError(
        "dtype must be a torch.dtype (got %s)", Py_TYPE(arg)->tp_name);
  }
  at::ScalarType targetType = reinterpret_cast<THPDtype*>(arg)->scalar_type;
  at::autocast::set_autocast_gpu_dtype(targetType);
  Py_RETURN_NONE;
  END_HANDLE_TH_ERRORS
}

static PyObject* set_autocast_cpu_dtype(PyObject* _unused, PyObject* arg) {
  HANDLE_TH_ERRORS
  if (!THPDtype_Check(arg)) {
    throw TypeError(
        "dtype must be a torch.dtype (got %s)", Py_TYPE(arg)->tp_name);
  }
  at::ScalarType targetType = reinterpret_cast<THPDtype*>(arg)->scalar_type;
  at::autocast::set_autocast_cpu_dtype(targetType);
  Py_RETURN_NONE;
  END_HANDLE_TH_ERRORS
}

static PyObject* get_autocast_gpu_dtype(PyObject* _unused, PyObject* arg) {
  HANDLE_TH_ERRORS
  at::ScalarType current_dtype = at::autocast::get_autocast_gpu_dtype();
  auto dtype = (PyObject*)torch::getTHPDtype(current_dtype);
  Py_INCREF(dtype);
  return dtype;
  END_HANDLE_TH_ERRORS
}

static PyObject* get_autocast_cpu_dtype(PyObject* _unused, PyObject* arg) {
  HANDLE_TH_ERRORS
  at::ScalarType current_dtype = at::autocast::get_autocast_cpu_dtype();
  auto dtype = (PyObject*)torch::getTHPDtype(current_dtype);
  Py_INCREF(dtype);
  return dtype;
  END_HANDLE_TH_ERRORS
}

static PyObject* clear_autocast_cache(PyObject* _unused, PyObject* arg) {
  HANDLE_TH_ERRORS
  at::autocast::clear_cache();
  Py_RETURN_NONE;
  END_HANDLE_TH_ERRORS
}

static PyObject* autocast_increment_nesting(PyObject* _unused, PyObject* arg) {
  HANDLE_TH_ERRORS
  return THPUtils_packInt64(at::autocast::increment_nesting());
  END_HANDLE_TH_ERRORS
}

static PyObject* autocast_decrement_nesting(PyObject* _unused, PyObject* arg) {
  HANDLE_TH_ERRORS
  return THPUtils_packInt64(at::autocast::decrement_nesting());
  END_HANDLE_TH_ERRORS
}

static PyObject* is_autocast_cache_enabled(PyObject* _unused, PyObject* arg) {
  HANDLE_TH_ERRORS
  if (at::autocast::is_autocast_cache_enabled()) {
    Py_RETURN_TRUE;
  } else {
    Py_RETURN_FALSE;
  }
  END_HANDLE_TH_ERRORS
}

static PyObject* set_autocast_cache_enabled(PyObject* _unused, PyObject* arg) {
  HANDLE_TH_ERRORS
  if (!PyBool_Check(arg)) {
    throw TypeError("enabled must be a bool (got %s)", Py_TYPE(arg)->tp_name);
  }
  at::autocast::set_autocast_cache_enabled(arg == Py_True);
  Py_RETURN_NONE;
  END_HANDLE_TH_ERRORS
}

static PyObject* set_grad_enabled(PyObject* _unused, PyObject* arg) {
  HANDLE_TH_ERRORS
  if (!PyBool_Check(arg)) {
    throw TypeError("enabled must be a bool (got %s)", Py_TYPE(arg)->tp_name);
  }
  GradMode::set_enabled(arg == Py_True);
  Py_RETURN_NONE;
  END_HANDLE_TH_ERRORS
}

static PyObject* is_grad_enabled(PyObject* _unused, PyObject* arg) {
  HANDLE_TH_ERRORS
  if (GradMode::is_enabled()) {
    Py_RETURN_TRUE;
  } else {
    Py_RETURN_FALSE;
  }
  END_HANDLE_TH_ERRORS
}

static PyObject* is_inference_mode_enabled(PyObject* _unused, PyObject* arg) {
  HANDLE_TH_ERRORS
  if (c10::InferenceMode::is_enabled()) {
    Py_RETURN_TRUE;
  } else {
    Py_RETURN_FALSE;
  }
  END_HANDLE_TH_ERRORS
}

static PyObject* set_anomaly_mode_enabled(
    PyObject* _unused,
    PyObject* args,
    PyObject* kwargs) {
  HANDLE_TH_ERRORS
  static PythonArgParser parser({
      "set_anomaly_enabled(bool enabled, bool check_nan=True)",
  });
  ParsedArgs<2> parsed_args;
  auto r = parser.parse(args, kwargs, parsed_args);
  AnomalyMode::set_enabled(r.toBool(0), r.toBool(1));
  Py_RETURN_NONE;
  END_HANDLE_TH_ERRORS
}

static PyObject* is_anomaly_mode_enabled(PyObject* _unused, PyObject* arg) {
  HANDLE_TH_ERRORS
  if (AnomalyMode::is_enabled()) {
    Py_RETURN_TRUE;
  } else {
    Py_RETURN_FALSE;
  }
  END_HANDLE_TH_ERRORS
}

static PyObject* is_anomaly_check_nan_enabled(
    PyObject* _unused,
    PyObject* arg) {
  HANDLE_TH_ERRORS
  if (AnomalyMode::should_check_nan()) {
    Py_RETURN_TRUE;
  } else {
    Py_RETURN_FALSE;
  }
  END_HANDLE_TH_ERRORS
}

static PyObject* python_enter_dual_level(PyObject* _unused, PyObject* arg) {
  HANDLE_TH_ERRORS
  // It is unlikely that the depth of forward nesting will overflow int64_t so
  // we just static cast here.
  return utils::wrap(static_cast<int64_t>(forward_ad::enter_dual_level()));
  END_HANDLE_TH_ERRORS
}

static PyObject* python_exit_dual_level(
    PyObject* _unused,
    PyObject* args,
    PyObject* kwargs) {
  HANDLE_TH_ERRORS
  static PythonArgParser parser({"exit_dual_level(int64_t level)"});

  ParsedArgs<1> parsed_args;
  auto _r = parser.parse(args, kwargs, parsed_args);

  auto idx = _r.toInt64(0);
  // Make sure the given index is valid before casting it
  TORCH_CHECK(idx >= 0, "Dual level must be a positive number.");
  forward_ad::exit_dual_level(static_cast<uint64_t>(idx));
  Py_RETURN_NONE;
  END_HANDLE_TH_ERRORS
}

static PyObject* set_torch_dispatch_mode(PyObject* _unused, PyObject* arg) {
  HANDLE_TH_ERRORS
  if (arg == Py_None) {
    c10::impl::TorchDispatchModeTLS::set_state(nullptr);
  } else {
    Py_INCREF(arg);
    c10::impl::TorchDispatchModeTLS::set_state(
        std::make_shared<c10::SafePyObject>(arg, getPyInterpreter()));
  }
  Py_RETURN_NONE;
  END_HANDLE_TH_ERRORS
}

static PyObject* get_torch_dispatch_mode(
    PyObject* _unused,
    PyObject* _unused2) {
  HANDLE_TH_ERRORS
  const auto& mode = c10::impl::TorchDispatchModeTLS::get_state();
  if (!mode) {
    Py_RETURN_NONE;
  } else {
    auto* r = mode->ptr(getPyInterpreter());
    Py_INCREF(r);
    return r;
  }
  END_HANDLE_TH_ERRORS
}

static PyObject* set_torch_function_mode(PyObject* _unused, PyObject* arg) {
  HANDLE_TH_ERRORS
  if (arg == Py_None) {
    at::impl::PythonTorchFunctionTLS::set_mode(nullptr);
  } else {
    Py_INCREF(arg);
    at::impl::PythonTorchFunctionTLS::set_mode(
        std::make_shared<c10::SafePyObject>(arg, getPyInterpreter()));
  }
  Py_RETURN_NONE;
  END_HANDLE_TH_ERRORS
}

static PyObject* get_torch_function_mode(
    PyObject* _unused,
    PyObject* _unused2) {
  HANDLE_TH_ERRORS
  const auto& mode = at::impl::PythonTorchFunctionTLS::get_mode();
  if (!mode) {
    Py_RETURN_NONE;
  } else {
    auto* r = mode->ptr(getPyInterpreter());
    Py_INCREF(r);
    return r;
  }
  END_HANDLE_TH_ERRORS
}

// autograd methods on torch._C
static PyMethodDef methods[] = { // NOLINT
    {"_set_grad_enabled", set_grad_enabled, METH_O, nullptr},
    {"is_grad_enabled", is_grad_enabled, METH_NOARGS, nullptr},
    {"is_inference_mode_enabled",
     is_inference_mode_enabled,
     METH_NOARGS,
     nullptr},
    {"set_autocast_enabled", set_autocast_enabled, METH_O, nullptr},
    {"is_autocast_enabled", is_autocast_enabled, METH_NOARGS, nullptr},
    {"clear_autocast_cache", clear_autocast_cache, METH_NOARGS, nullptr},
    {"set_autocast_cpu_enabled", set_autocast_cpu_enabled, METH_O, nullptr},
    {"is_autocast_cpu_enabled", is_autocast_cpu_enabled, METH_NOARGS, nullptr},
    {"set_autocast_cpu_dtype", set_autocast_cpu_dtype, METH_O, nullptr},
    {"get_autocast_cpu_dtype", get_autocast_cpu_dtype, METH_NOARGS, nullptr},
    {"set_autocast_gpu_dtype", set_autocast_gpu_dtype, METH_O, nullptr},
    {"get_autocast_gpu_dtype", get_autocast_gpu_dtype, METH_NOARGS, nullptr},
    {"autocast_increment_nesting",
     autocast_increment_nesting,
     METH_NOARGS,
     nullptr},
    {"autocast_decrement_nesting",
     autocast_decrement_nesting,
     METH_NOARGS,
     nullptr},
    {"is_autocast_cache_enabled",
     is_autocast_cache_enabled,
     METH_NOARGS,
     nullptr},
    {"set_autocast_cache_enabled", set_autocast_cache_enabled, METH_O, nullptr},
    {"set_anomaly_enabled",
     castPyCFunctionWithKeywords(set_anomaly_mode_enabled),
     METH_VARARGS | METH_KEYWORDS,
     nullptr},
    {"is_anomaly_enabled", is_anomaly_mode_enabled, METH_NOARGS, nullptr},
    {"is_anomaly_check_nan_enabled",
     is_anomaly_check_nan_enabled,
     METH_NOARGS,
     nullptr},
    {"_enter_dual_level", python_enter_dual_level, METH_NOARGS, nullptr},
    {"_exit_dual_level",
     castPyCFunctionWithKeywords(python_exit_dual_level),
     METH_VARARGS | METH_KEYWORDS,
     nullptr},
    {"_set_torch_dispatch_mode", set_torch_dispatch_mode, METH_O, nullptr},
    {"_get_torch_dispatch_mode", get_torch_dispatch_mode, METH_NOARGS, nullptr},
    {"_set_torch_function_mode", set_torch_function_mode, METH_O, nullptr},
    {"_get_torch_function_mode", get_torch_function_mode, METH_NOARGS, nullptr},
    {nullptr, nullptr, 0, nullptr}};

PyMethodDef* python_functions() {
  return methods;
}

} // namespace autograd
} // namespace torch<|MERGE_RESOLUTION|>--- conflicted
+++ resolved
@@ -188,53 +188,7 @@
       .def("cuda_elapsed_us", &KinetoEvent::cudaElapsedUs)
       .def("nbytes", [](const KinetoEvent& e) { return e.nBytes(); });
 
-<<<<<<< HEAD
-  {
-    using torch::profiler::impl::Result;
-    py::class_<ExtraFields<EventType::TorchOp>>(m, "_ExtraFields_TorchOp")
-        .def_readonly("inputs", &ExtraFields<EventType::TorchOp>::inputs_);
-
-    py::class_<Inputs>(m, "_Inputs")
-        .def_readonly("shapes", &Inputs::shapes_)
-        .def_readonly("strides", &Inputs::strides_)
-        .def_property_readonly(
-            "ivalues",
-            [](const Inputs& inputs) {
-              py::list list;
-              for (auto& v : inputs.ivalues_) {
-                list.append(torch::jit::toPyObject(v));
-              }
-              return list;
-            })
-        .def_readonly("dtypes", &Inputs::dtypes_);
-
-    py::class_<ExtraFields<EventType::Backend>>(m, "_ExtraFields_Backend");
-    py::class_<ExtraFields<EventType::Allocation>>(
-        m, "_ExtraFields_Allocation");
-    py::class_<ExtraFields<EventType::PyCall>>(m, "_ExtraFields_PyCall");
-    py::class_<ExtraFields<EventType::PyCCall>>(m, "_ExtraFields_PyCCall");
-
-    py::class_<Result, std::shared_ptr<Result>>(m, "_ProfilerEvent")
-        .def("name", &Result::name)
-        .def_readonly("extra_fields", &Result::extra_fields_)
-        .def_property_readonly(
-            "id",
-            [](const Result& r) {
-              return reinterpret_cast<intptr_t>(r.shared_from_this().get());
-            })
-        .def_property_readonly(
-            "parent", [](const Result& r) { return r.parent_.lock(); })
-        .def_readonly("children", &Result::children_)
-        .def_readonly("start_time_ns", &Result::start_time_ns_)
-        .def_property_readonly("correlation_id", &Result::correlationID)
-        .def_property_readonly("end_time_ns", &Result::endTimeNS)
-        .def_property_readonly("duration_time_ns", [](const Result& r) {
-          return r.endTimeNS() - r.start_time_ns_;
-        });
-  }
-=======
   m.def("_soft_assert_raises", &setSoftAssertRaises);
->>>>>>> 62d9f155
 
   py::class_<ProfilerResult>(m, "_ProfilerResult")
       .def("trace_start_us", &ProfilerResult::trace_start_us)
