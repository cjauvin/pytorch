--- conflicted
+++ resolved
@@ -551,7 +551,6 @@
         # and ensure that Meta kernels are dispatched to (see)
         # Fake Tensor Dispatch Keys
 
-<<<<<<< HEAD
         if "prims::" in func._schema.name and len(flat_arg_tensors) != 0:
             try:
                 torch._C._add_meta_to_tls_dispatch_include()
@@ -560,11 +559,6 @@
             finally:
                 torch._C._remove_meta_from_tls_dispatch_include()
 
-=======
-        if "prims::" in func._schema.name:
-            with no_dispatch():
-                return func(*args, **kwargs)
->>>>>>> f144515d6e ([WIP] Added support for tracing through autograd)
         if has_symbolic_sizes:
             constructors = [aten.empty.SymInt]
             if func not in constructors:
