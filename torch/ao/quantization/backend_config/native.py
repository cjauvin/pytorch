from typing import List
import torch
from ._common_operator_config_utils import (
    _get_binary_op_configs,
    _get_bn_configs,
    _get_cat_config,
    _get_conv_configs,
    _get_default_op_configs,
    _get_embedding_op_configs,
    _get_fixed_qparams_op_configs,
    _get_linear_configs,
    _get_rnn_op_configs,
    _get_share_qparams_op_configs,
)
<<<<<<< HEAD
from .backend_config import BackendConfig, DTypeConfig

=======
from .backend_config import (
    BackendConfig,
    BackendPatternConfig,
    DTypeConfig,
    ObservationType
)
from ..fake_quantize import FixedQParamsFakeQuantize
from ..fuser_method_mappings import (
    reverse_sequential_wrapper2,
)
from ..qconfig_mapping import _FIXED_QPARAMS_OP_TO_OBSERVER
from ..utils import Pattern
>>>>>>> 8d83e8ad

# ===================
# |  DTYPE CONFIGS  |
# ===================

# weighted op int8 dtype config
# this is config for ops that has quantized weights, like linear, conv
weighted_op_int8_dtype_config = DTypeConfig(
    input_dtype=torch.quint8,
    output_dtype=torch.quint8,
    weight_dtype=torch.qint8,
    bias_dtype=torch.float,
)

default_op_quint8_dtype_config = DTypeConfig(
    input_dtype=torch.quint8,
    output_dtype=torch.quint8,
)

default_op_fp16_dtype_config = DTypeConfig(
    input_dtype=torch.float16,
    output_dtype=torch.float16,
    weight_dtype=torch.float16,
    bias_dtype=torch.float16,
)

default_dynamic_int8_dtype_config = DTypeConfig(
    input_dtype=torch.quint8,
    output_dtype=torch.float,
    weight_dtype=torch.qint8,
    bias_dtype=torch.float,
    # currently the dtype check is not yet enabled, so we provided the dtype_configs but
    # it is not really used yet,
    # we will enable it a bit later after we moved everything to backend_config_dict
    is_dynamic=True,
)

default_dynamic_float16_dtype_config = DTypeConfig(
    input_dtype=torch.float16,
    output_dtype=torch.float,
    weight_dtype=torch.float16,
    bias_dtype=torch.float,
    # currently the dtype check is not yet enabled, so we provided the dtype_configs but
    # it is not really used yet,
    # we will enable it a bit later after we moved everything to backend_config_dict
    is_dynamic=True,
)

weight_only_quint8_dtype_config = DTypeConfig(
    input_dtype=torch.float,
    output_dtype=torch.float,
    weight_dtype=torch.quint8,
)

weight_only_quint4x2_dtype_config = DTypeConfig(
    input_dtype=torch.float,
    output_dtype=torch.float,
    weight_dtype=torch.quint4x2,
)


# =====================
# |  BACKEND CONFIGS  |
# =====================

def get_test_only_legacy_native_backend_config() -> BackendConfig:
    """
    Return the `BackendConfig` for PyTorch Native backend (fbgemm/qnnpack) with various additional fp16 ops.
    """
    conv_dtype_configs = [weighted_op_int8_dtype_config]
    linear_dtype_configs = [
        weighted_op_int8_dtype_config,
        default_dynamic_int8_dtype_config,
        default_dynamic_float16_dtype_config,
        default_op_fp16_dtype_config,
    ]
    binary_op_dtype_configs = [
        weighted_op_int8_dtype_config,
        default_op_fp16_dtype_config,
    ]
    default_op_dtype_configs = [default_op_quint8_dtype_config]
    fixed_qparams_op_dtype_configs = [
        weighted_op_int8_dtype_config,
        default_op_fp16_dtype_config,
    ]
    share_qparams_op_dtype_configs = [
        default_op_quint8_dtype_config,
        default_op_fp16_dtype_config
    ]
    rnn_op_dtype_configs = [
        default_dynamic_int8_dtype_config,
        default_dynamic_float16_dtype_config,
    ]
    embedding_op_dtype_configs = [
        weight_only_quint8_dtype_config,
        weight_only_quint4x2_dtype_config,
    ]
    return _get_native_backend_config_helper(
        "_native_and_fp16",
        conv_dtype_configs,
        linear_dtype_configs,
        binary_op_dtype_configs,
        default_op_dtype_configs,
        fixed_qparams_op_dtype_configs,
        share_qparams_op_dtype_configs,
        rnn_op_dtype_configs,
        embedding_op_dtype_configs)

def get_native_backend_config() -> BackendConfig:
    """
    Return the `BackendConfig` for PyTorch Native backend (fbgemm/qnnpack).
    """
    # TODO: express this BackendConfig as a union of the FBGEMM and QNNPACK BackendConfigs
    conv_dtype_configs = [weighted_op_int8_dtype_config]
    linear_dtype_configs = [
        weighted_op_int8_dtype_config,
        default_dynamic_int8_dtype_config,
        default_dynamic_float16_dtype_config,
    ]
    binary_op_dtype_configs = [weighted_op_int8_dtype_config]
    default_op_dtype_configs = [default_op_quint8_dtype_config]
    fixed_qparams_op_dtype_configs = [weighted_op_int8_dtype_config]
    share_qparams_op_dtype_configs = [default_op_quint8_dtype_config]
    rnn_op_dtype_configs = [
        default_dynamic_int8_dtype_config,
        default_dynamic_float16_dtype_config,
    ]
    embedding_op_dtype_configs = [
        weight_only_quint8_dtype_config,
        weight_only_quint4x2_dtype_config,
    ]
    return _get_native_backend_config_helper(
        "native",
        conv_dtype_configs,
        linear_dtype_configs,
        binary_op_dtype_configs,
        default_op_dtype_configs,
        fixed_qparams_op_dtype_configs,
        share_qparams_op_dtype_configs,
        rnn_op_dtype_configs,
        embedding_op_dtype_configs)

def _get_native_backend_config_helper(
        name: str,
        conv_dtype_configs: List[DTypeConfig],
        linear_dtype_configs: List[DTypeConfig],
        binary_op_dtype_configs: List[DTypeConfig],
        default_op_dtype_configs: List[DTypeConfig],
        fixed_qparams_op_dtype_configs: List[DTypeConfig],
        share_qparams_op_dtype_configs: List[DTypeConfig],
        rnn_op_dtype_configs: List[DTypeConfig],
        embedding_op_dtype_configs: List[DTypeConfig]) -> BackendConfig:
    """
    Helper method to return the `BackendConfig` for PyTorch Native backend (fbgemm/qnnpack).
    """
    return BackendConfig(name) \
        .set_backend_pattern_configs(_get_conv_configs(conv_dtype_configs)) \
        .set_backend_pattern_configs(_get_linear_configs(linear_dtype_configs)) \
        .set_backend_pattern_configs(_get_binary_op_configs(binary_op_dtype_configs)) \
        .set_backend_pattern_config(_get_cat_config(default_op_dtype_configs)) \
        .set_backend_pattern_configs(_get_default_op_configs(default_op_dtype_configs)) \
        .set_backend_pattern_configs(_get_fixed_qparams_op_configs(fixed_qparams_op_dtype_configs)) \
        .set_backend_pattern_configs(_get_share_qparams_op_configs(share_qparams_op_dtype_configs)) \
        .set_backend_pattern_configs(_get_bn_configs(default_op_dtype_configs)) \
        .set_backend_pattern_configs(_get_rnn_op_configs(rnn_op_dtype_configs)) \
        .set_backend_pattern_configs(_get_embedding_op_configs(embedding_op_dtype_configs))

def get_native_backend_config_dict():
    """
    Return the `BackendConfig` for PyTorch Native backend (fbgemm/qnnpack) in dictionary form.
    """
    return get_native_backend_config().to_dict()

def get_test_only_legacy_native_backend_config_dict():
    """
    Return the `BackendConfig` for PyTorch Native backend (fbgemm/qnnpack) with various additional
    fp16 ops in dictionary form.
    """
    return get_test_only_legacy_native_backend_config().to_dict()

__all__ = [
    "get_test_only_legacy_native_backend_config",
    "get_test_only_legacy_native_backend_config_dict",
    "get_native_backend_config",
    "get_native_backend_config_dict",
]<|MERGE_RESOLUTION|>--- conflicted
+++ resolved
@@ -1,4 +1,3 @@
-from typing import List
 import torch
 from ._common_operator_config_utils import (
     _get_binary_op_configs,
@@ -12,23 +11,8 @@
     _get_rnn_op_configs,
     _get_share_qparams_op_configs,
 )
-<<<<<<< HEAD
 from .backend_config import BackendConfig, DTypeConfig
 
-=======
-from .backend_config import (
-    BackendConfig,
-    BackendPatternConfig,
-    DTypeConfig,
-    ObservationType
-)
-from ..fake_quantize import FixedQParamsFakeQuantize
-from ..fuser_method_mappings import (
-    reverse_sequential_wrapper2,
-)
-from ..qconfig_mapping import _FIXED_QPARAMS_OP_TO_OBSERVER
-from ..utils import Pattern
->>>>>>> 8d83e8ad
 
 # ===================
 # |  DTYPE CONFIGS  |
@@ -126,16 +110,17 @@
         weight_only_quint8_dtype_config,
         weight_only_quint4x2_dtype_config,
     ]
-    return _get_native_backend_config_helper(
-        "_native_and_fp16",
-        conv_dtype_configs,
-        linear_dtype_configs,
-        binary_op_dtype_configs,
-        default_op_dtype_configs,
-        fixed_qparams_op_dtype_configs,
-        share_qparams_op_dtype_configs,
-        rnn_op_dtype_configs,
-        embedding_op_dtype_configs)
+    return BackendConfig("_native_and_fp16") \
+        .set_backend_pattern_configs(_get_conv_configs(conv_dtype_configs)) \
+        .set_backend_pattern_configs(_get_linear_configs(linear_dtype_configs)) \
+        .set_backend_pattern_configs(_get_binary_op_configs(binary_op_dtype_configs)) \
+        .set_backend_pattern_config(_get_cat_config(default_op_dtype_configs)) \
+        .set_backend_pattern_configs(_get_default_op_configs(default_op_dtype_configs)) \
+        .set_backend_pattern_configs(_get_fixed_qparams_op_configs(fixed_qparams_op_dtype_configs)) \
+        .set_backend_pattern_configs(_get_share_qparams_op_configs(share_qparams_op_dtype_configs)) \
+        .set_backend_pattern_configs(_get_bn_configs(default_op_dtype_configs)) \
+        .set_backend_pattern_configs(_get_rnn_op_configs(rnn_op_dtype_configs)) \
+        .set_backend_pattern_configs(_get_embedding_op_configs(embedding_op_dtype_configs))
 
 def get_native_backend_config() -> BackendConfig:
     """
@@ -160,31 +145,7 @@
         weight_only_quint8_dtype_config,
         weight_only_quint4x2_dtype_config,
     ]
-    return _get_native_backend_config_helper(
-        "native",
-        conv_dtype_configs,
-        linear_dtype_configs,
-        binary_op_dtype_configs,
-        default_op_dtype_configs,
-        fixed_qparams_op_dtype_configs,
-        share_qparams_op_dtype_configs,
-        rnn_op_dtype_configs,
-        embedding_op_dtype_configs)
-
-def _get_native_backend_config_helper(
-        name: str,
-        conv_dtype_configs: List[DTypeConfig],
-        linear_dtype_configs: List[DTypeConfig],
-        binary_op_dtype_configs: List[DTypeConfig],
-        default_op_dtype_configs: List[DTypeConfig],
-        fixed_qparams_op_dtype_configs: List[DTypeConfig],
-        share_qparams_op_dtype_configs: List[DTypeConfig],
-        rnn_op_dtype_configs: List[DTypeConfig],
-        embedding_op_dtype_configs: List[DTypeConfig]) -> BackendConfig:
-    """
-    Helper method to return the `BackendConfig` for PyTorch Native backend (fbgemm/qnnpack).
-    """
-    return BackendConfig(name) \
+    return BackendConfig("native") \
         .set_backend_pattern_configs(_get_conv_configs(conv_dtype_configs)) \
         .set_backend_pattern_configs(_get_linear_configs(linear_dtype_configs)) \
         .set_backend_pattern_configs(_get_binary_op_configs(binary_op_dtype_configs)) \
